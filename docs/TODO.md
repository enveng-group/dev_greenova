# TODO


profile
company

### Action Items and Context

1. **Select Project on Dashboard**
   - **Context**: The dashboard is a central part of the application’s user interface. It provides users with an overview of projects and other critical information.
   - **Implementation**: Ensure the dashboard allows users to easily select and switch between projects. This could involve adding a dropdown or a list of projects with clickable links.
   - **Example**:
<<<<<<< HEAD
   - **Example**:
=======
>>>>>>> c61396fe
     ```html
     <nav>
       <ul>
         <li><a href="/projects/1">Project 1</a></li>
         <li><a href="/projects/2">Project 2</a></li>
         <!-- More projects -->
       </ul>
     </nav>
     ```

2. **Remove Detailed Statistics from Mechanism Charts**
   - **Context**: Mechanism charts currently display detailed statistics that may clutter the interface and distract from more critical metrics.
   - **Implementation**: Simplify the charts by removing unnecessary details, focusing on key metrics only.
   - **Example**:
     ```html
     <!-- Simplified Chart -->
     <figure>
       <canvas id="simplifiedChart"></canvas>
       <figcaption>Key metrics overview</figcaption>
     </figure>
     ```

3. **Move Obligation List to Procedure View**
   - **Context**: The obligation list is a detailed view that should be part of the procedure view, providing relevant information in context.
   - **Implementation**: Ensure the obligation list is embedded within the procedure view, possibly using HTMX for dynamic loading.
   - **Example**:
     ```html
     <div hx-get="/procedures/{{ procedure.id }}/obligations" hx-target="#obligation-list">
       <h2>Obligation List</h2>
       <div id="obligation-list"></div>
     </div>
     ```

4. **Add Interactivity to Click-Through on Obligations**
   - **Context**: Users should be able to click on obligations to view more details or perform actions.
   - **Implementation**: Use HTMX to enable click-through functionality, loading detailed views or forms dynamically.
   - **Example**:
     ```html
     <div hx-get="/obligations/{{ obligation.id }}" hx-target="#obligation-details">
       <a href="#" hx-trigger="click">View Obligation</a>
     </div>
     <div id="obligation-details"></div>
     ```

5. **Add Responsibility in CRUD Form Drop-Down List**
   - **Context**: CRUD forms should include a dropdown list for selecting responsibilities, making it easier for users to assign tasks.
   - **Implementation**: Ensure the form includes a dropdown populated with responsibilities.
   - **Example**:
     ```html
     <form method="post" action="/save">
       <label for="responsibility">Responsibility:</label>
       <select id="responsibility" name="responsibility">
         <option value="1">Responsibility 1</option>
         <option value="2">Responsibility 2</option>
         <!-- More options -->
       </select>
       <button type="submit">Save</button>
     </form>
     ```

6. **Keep Detailed Statistics in Procedure View**
   - **Context**: Detailed statistics should be accessible within the procedure view to provide users with comprehensive data.
   - **Implementation**: Embed detailed statistics within the procedure view, ensuring they are easy to access and understand.
   - **Example**:
     ```html
     <section>
       <h2>Procedure Statistics</h2>
       <div id="procedure-stats">
         <!-- Detailed statistics content -->
       </div>
     </section>
     ```

7. **Interactive Hyperlink for Count of Status in Procedures**
   - **Context**: The procedure view should include interactive hyperlinks that, when clicked, generate a filtered and sorted obligation list based on the status count.
   - **Implementation**: Use HTMX to dynamically load the filtered obligation list when a status count hyperlink is clicked.
   - **Example**:
     ```html
     <a href="#" hx-get="/procedures/{{ procedure.id }}/status/{{ status }}" hx-target="#obligation-list">
       {{ status_count }} Obligations
     </a>
     <div id="obligation-list"></div>
     ```

8. **Leverage CSS Frameworks and Libraries Effectively**
   - **Context**: The project uses PicoCSS, but there may be opportunities to leverage more of its features or integrate additional frameworks like Tailwind CSS to enhance styling.
   - **Implementation**:
     - Explore and utilize advanced features of PicoCSS.
     - Integrate Tailwind CSS for utility-first styling and rapid UI development.
     - Ensure the integration is seamless and does not conflict with existing styles.
     - Example:
       ```html
       <!-- Example of integrating Tailwind CSS -->
       <link rel="stylesheet" href="https://cdn.jsdelivr.net/npm/@tailwindcss/tailwind@2.2.19/dist/tailwind.min.css">

       <div class="container mx-auto px-4 py-8">
         <h1 class="text-3xl font-bold">Welcome to Greenova</h1>
         <p class="text-base leading-relaxed">A Django-based web application.</p>
       </div>
       ```

These notes provide a clear and detailed context for each action item, making it easier for senior managers to understand the proposed changes. Feel free to share this with them for further feedback.


### Action Items for CSS Improvements

Implementing PostCSS or Sass can indeed provide significant improvements in your CSS workflow, including better maintainability, enhanced functionality, and performance optimizations. Here are the updated action items incorporating PostCSS and Sass:

### Updated Action Items for CSS Improvements

1. **Organize CSS Files for Better Readability and Maintainability**
   - **Context**: The current CSS files are imported in a structured manner, but there can be improvements in organizing and commenting the CSS for better readability.
   - **Implementation**:
     - Group related styles together and add section comments.
     - Use meaningful and consistent naming conventions for classes and IDs.
     - Example:
       ```css
       /* Base Styles */
       @import url('base.css');

       /* Vendor Styles */
       @import url('vendor/pico-classless.min.css');

       /* Design Variables */
       @import url('defines/design.css');
       @import url('defines/colours.css');

       /* Theme Colors */
       @import url('themes/light.css');
       @import url('themes/dark.css');

       /* Component Styles */
       @import url('components/navigation.css');
       @import url('components/breadcrumbs.css');
       @import url('components/button.css');
       @import url('components/card.css');
       @import url('components/charts.css');
       @import url('components/chat.css');
       @import url('components/form.css');
       @import url('components/list.css');
       @import url('components/filter.css');
       @import url('components/pagination.css');
       @import url('components/obligations.css');
       @import url('components/user-profile.css');
       @import url('components/company.css');
       ```

2. **Optimize CSS for Performance**
   - **Context**: Ensure the CSS is optimized to reduce loading times and improve rendering performance.
   - **Implementation**:
     - Minify CSS files to reduce file size.
     - Remove unused CSS rules and classes.
     - Use CSS variables for repeated values to reduce redundancy.
     - Example:
       ```css
       /* Example of using CSS variables */
       :root {
         --primary-color: #1095c1;
         --secondary-color: #08769b;
         --font-family: 'Segoe UI', system-ui, sans-serif;
       }

       body {
         font-family: var(--font-family);
         color: var(--primary-color);
       }

       .button {
         background-color: var(--secondary-color);
       }
       ```

3. **Enhance Responsiveness and Cross-Browser Compatibility**
   - **Context**: Ensure the application looks and functions well on various devices and browsers.
   - **Implementation**:
     - Use media queries to create responsive designs.
     - Test and fix cross-browser compatibility issues.
     - Ensure that the CSS adheres to modern standards and best practices.
     - Example:
       ```css
       /* Responsive design using media queries */
       @media (max-width: 768px) {
         .navigation {
           flex-direction: column;
         }

         .card {
           width: 100%;
         }
       }
       ```

5. **Implement PostCSS or Sass for Enhanced Functionality**
   - **Context**: Using PostCSS or Sass can provide advanced features like mixins, nesting, and autoprefixing that improve the development workflow.
   - **Implementation**:
     - **PostCSS**:
       - Set up PostCSS with plugins like `autoprefixer` for adding vendor prefixes automatically and `cssnano` for minification.
       - Example:
         ```javascript
         // postcss.config.js
         module.exports = {
           plugins: {
             autoprefixer: {},
             cssnano: {}
           }
         };
         ```
     - **Sass**:
       - Use Sass to write more maintainable and modular CSS with features like variables, nesting, and mixins.
       - Example:
         ```scss
         // styles.scss
         $primary-color: #1095c1;
         $secondary-color: #08769b;

         body {
           font-family: 'Segoe UI', system-ui, sans-serif;
           color: $primary-color;
         }

         .button {
           background-color: $secondary-color;
         }
         ```

### Summary of Improvements:

- **Organize and Comment**: Improve the structure and readability of CSS files.
- **Optimize Performance**: Minify, remove unused CSS, and use CSS variables.
- **Enhance Responsiveness**: Use media queries for responsive design and test for cross-browser compatibility.
- **Leverage Frameworks**: Utilize PicoCSS features and integrate Tailwind CSS for enhanced styling.
- **Implement PostCSS or Sass**: Use PostCSS or Sass for advanced CSS features and improved maintainability.

Implementing these action items will help make the CSS styling of the web application more efficient, maintainable, and visually appealing, providing a better user experience.


### Action Items for Replacing `app.js` with TypeScript and AssemblyScript Implementation

Replacing `app.js` with a combination of TypeScript and AssemblyScript can enhance type safety, maintainability, and performance. Here are the detailed action items to achieve this:

1. **Set Up TypeScript Development Environment**
   - **Context**: Install TypeScript and configure the project for TypeScript development.
   - **Implementation**:
     - Install TypeScript and necessary type definitions.
     - Create a `tsconfig.json` file for configuring TypeScript compilation.
     - Example:
       ```bash
       npm install --save-dev typescript @types/node
       ```
       ```json
       // tsconfig.json
       {
         "compilerOptions": {
           "target": "ES2015",
           "module": "ES2015",
           "moduleResolution": "node",
           "esModuleInterop": true,
           "strict": true,
           "outDir": "./greenova/static/js/dist",
           "rootDir": "./typescript",
           "sourceMap": true,
           "declaration": false,
           "baseUrl": "./",
           "paths": {
             "@core/*": ["typescript/core/*"],
             "@components/*": ["typescript/components/*"],
             "@features/*": ["typescript/features/*"],
             "@lib/*": ["typescript/lib/*"]
           }
         },
         "include": ["typescript/**/*.ts"],
         "exclude": ["node_modules"]
       }
       ```

2. **Set Up AssemblyScript Development Environment**
   - **Context**: Install AssemblyScript and configure the project for AssemblyScript development.
   - **Implementation**:
     - Install AssemblyScript and initialize the project.
     - Example:
       ```bash
       npm install --save-dev assemblyscript
       npx asinit .
       ```

3. **Identify Performance-Critical Sections in `app.js`**
   - **Context**: Determine which parts of the `app.js` code could benefit from being rewritten in AssemblyScript.
   - **Implementation**:
     - Review the existing JavaScript code to identify performance bottlenecks or CPU-intensive tasks.
     - Example areas: Complex calculations, data processing, etc.

4. **Write TypeScript Code for DOM Manipulation and Event Handling**
   - **Context**: Rewrite the DOM manipulation and event handling parts of `app.js` in TypeScript.
   - **Implementation**:
     - Create TypeScript files (`.ts`) for the identified sections.
     - Example:
       ```typescript
       // scrollCharts.ts
       export function scrollCharts(direction: string) {
         const container = document.getElementById('chartScroll');
         if (!container) return;

         const scrollAmount = 320;
         container.scrollBy({
           left: direction === 'left' ? -scrollAmount : scrollAmount,
           behavior: 'smooth'
         });
       }
       ```

5. **Write AssemblyScript Code for Performance-Critical Parts**
   - **Context**: Write the identified performance-critical parts in AssemblyScript.
   - **Implementation**:
     - Create AssemblyScript files (`.ts`) with the necessary logic.
     - Example:
       ```typescript
       // add.ts
       export function add(a: i32, b: i32): i32 {
         return a + b;
       }
       ```

6. **Compile AssemblyScript to WebAssembly**
   - **Context**: Compile the AssemblyScript code to WebAssembly to be used in your web application.
   - **Implementation**:
     - Compile the AssemblyScript code using the AssemblyScript compiler.
     - Example:
       ```bash
       npx asc add.ts --outFile add.wasm --optimize
       ```

7. **Integrate WebAssembly Modules with TypeScript**
   - **Context**: Load and use the compiled WebAssembly modules in your TypeScript code.
   - **Implementation**:
     - Use TypeScript to fetch and instantiate the WebAssembly modules.
     - Example:
       ```typescript
       // wasmIntegration.ts
       async function loadWasm() {
         const response = await fetch('add.wasm');
         const buffer = await response.arrayBuffer();
         const module = await WebAssembly.instantiate(buffer);
         const add = module.instance.exports.add as (a: number, b: number) => number;
         console.log(add(2, 3)); // Output: 5
       }

       loadWasm();
       ```

8. **Update Build and Deployment Process**
   - **Context**: Ensure the build and deployment process includes the compilation of TypeScript and AssemblyScript to WebAssembly and the integration with JavaScript.
   - **Implementation**:
     - Add scripts to the build process to compile TypeScript and AssemblyScript code and place the WebAssembly files in the appropriate directories.
     - Example:
       ```json
       // package.json
       {
         "scripts": {
           "build:as": "npx asc add.ts --outFile greenova/static/js/dist/add.wasm --optimize",
           "build:ts": "tsc",
           "build": "npm run build:as && npm run build:ts",
           "watch:ts": "tsc --watch",
           "watch:as": "npx asc add.ts --outFile greenova/static/js/dist/add.wasm --optimize --watch",
           "watch": "npm run watch:as & npm run watch:ts"
         }
       }
       ```

### Summary of Improvements:

- **Set Up TypeScript**: Install and configure TypeScript for development.
- **Set Up AssemblyScript**: Install and configure AssemblyScript for development.
- **Identify Performance-Critical Sections**: Determine which parts of the code to replace with AssemblyScript.
- **Rewrite DOM Manipulation in TypeScript**: Use TypeScript for DOM manipulation and event handling.
- **Write AssemblyScript for Performance-Critical Parts**: Use AssemblyScript for intensive computations.
- **Compile and Integrate WebAssembly**: Compile AssemblyScript to WebAssembly and integrate it with TypeScript.
- **Update Build Process**: Ensure the build process includes TypeScript and AssemblyScript compilation.

This structured approach will help in gradually transitioning the `app.js` functionalities to a more maintainable and high-performance implementation using TypeScript and AssemblyScript.

detailed chart view
reset password
register
interactivity of the mechanism charts
html first by design principles, python and django first, html second picoclasscss third, custom plain css fourth, hyperscript fifth, htmx sixth, native web apis seventh, plain javascript eighth

Tuesday - charts and obligations list back online
Wednesday - add obligation conditionally to projects and tested with CRUD
Thursday - detailed view
Friday - login page with customer or admin endpoint choice
Monday - profile
Tuesday - company
Wednesday - reset password
Thursday - register

https://djlint.com/ - DONE
https://stylelint.io/
https://prettier.io/ - DONE
https://pypi.org/project/autopep8/ - DONE
https://docs.djangoproject.com/en/4.2/topics/testing/overview/
https://github.com/microsoft/pylance - DONE
https://github.com/hadolint/hadolint
https://eslint.org/ - DONE
https://setuptools.pypa.io/en/latest/index.html


### Written Plan

1. **Project Overview**:
   - Define the purpose and scope of your Docker project.
   - List the main components and services that will be containerized.

2. **Technical Requirements**:
   - Specify the software and hardware requirements.
   - Detail the dependencies and configurations needed for each service.

3. **Dockerfile and Docker Compose**:
   - Create a `Dockerfile` for each service to define how the Docker image should be built.
   - Use `docker-compose.yml` to manage multi-container Docker applications.

4. **Build and Deployment Process**:
   - Outline the steps for building Docker images and running containers.
   - Include commands and scripts for automation (e.g., `build.sh`, `run.sh`).

5. **Testing and Validation**:
   - Describe the testing strategy for your Docker containers.
   - Include any tools or frameworks used for testing.

### Visual Plan

1. **Architecture Diagram**:
   - Create a visual representation of your application's architecture.
   - Show how different services interact within containers.

2. **Workflow Diagram**:
   - Illustrate the build and deployment workflow.
   - Include steps from code commit to running containers in production.

3. **Environment Diagram**:
   - Map out the different environments (development, staging, production).
   - Show how containers are deployed and managed in each environment.


- django-allauth[MFA]
- django-allauth[user-sessions]
- [certbot let's encrypt](https://medium.com/@samson_sham/setup-lets-encrypt-https-server-fa54abff688)
- [Typescript](https://www.webdevtutor.net/blog/typescript-and-django)
- [Arial](https://learn.microsoft.com/en-us/typography/font-list/arial)
- [DoltDB](https://www.dolthub.com/blog/2024-01-31-dolt-django/)
- [lit](https://lit.dev)
- [SASS](https://sass-lang.com)
- [PostCSS](https://postcss.org)
- [Pyodide](https://pyodide.org/en/stable/index.html)
- [pre-commit](https://pre-commit.com)

mysql
caddy
https://pypi.org/project/doltpy/
django-channels
web server: daphne
websockets
forward-proxy: mitmproxy
reverse-proxy: proxy.py
load-balancing- pyloadbalancer
DDOD protection - https://github.com/nky001/ddos
SSL termination - pyOpenSSL and certbot and certbot-django
pythsonstartup
fish.config
devcontainer.json to use final base image for smallest possivle image
assemblyscript
dotfiles improve, put necessary config stuff in dotfiles and then let setup.sh apply to container
gpg commit signing
github projects
github copilot prompts
proper direnv setup
proper gh-cli setup
better use of git-crypt and git-lfs
add `npx dotenv-vault@latest pull` to `post_create.sh` in `.devcontainer/` directory
MOdularise base.html
<<<<<<< HEAD
combine and collate numerous commmands into makefile to automate the setup development environment process
add `npx dotenv-vault@latest pull` to `post_create.sh` in `.devcontainer/` directory
MOdularise base.html
=======
>>>>>>> c61396fe
combine and collate numerous commmands into makefile to automate the setup development environment process<|MERGE_RESOLUTION|>--- conflicted
+++ resolved
@@ -10,10 +10,6 @@
    - **Context**: The dashboard is a central part of the application’s user interface. It provides users with an overview of projects and other critical information.
    - **Implementation**: Ensure the dashboard allows users to easily select and switch between projects. This could involve adding a dropdown or a list of projects with clickable links.
    - **Example**:
-<<<<<<< HEAD
-   - **Example**:
-=======
->>>>>>> c61396fe
      ```html
      <nav>
        <ul>
@@ -493,10 +489,4 @@
 better use of git-crypt and git-lfs
 add `npx dotenv-vault@latest pull` to `post_create.sh` in `.devcontainer/` directory
 MOdularise base.html
-<<<<<<< HEAD
-combine and collate numerous commmands into makefile to automate the setup development environment process
-add `npx dotenv-vault@latest pull` to `post_create.sh` in `.devcontainer/` directory
-MOdularise base.html
-=======
->>>>>>> c61396fe
 combine and collate numerous commmands into makefile to automate the setup development environment process