# TODO


profile
company

### Action Items and Context

1. **Select Project on Dashboard**
   - **Context**: The dashboard is a central part of the application’s user interface. It provides users with an overview of projects and other critical information.
   - **Implementation**: Ensure the dashboard allows users to easily select and switch between projects. This could involve adding a dropdown or a list of projects with clickable links.
<<<<<<< HEAD
   - **Example**:
=======
   - **Example**: 
>>>>>>> f19db981
     ```html
     <nav>
       <ul>
         <li><a href="/projects/1">Project 1</a></li>
         <li><a href="/projects/2">Project 2</a></li>
         <!-- More projects -->
       </ul>
     </nav>
     ```

2. **Remove Detailed Statistics from Mechanism Charts**
   - **Context**: Mechanism charts currently display detailed statistics that may clutter the interface and distract from more critical metrics.
   - **Implementation**: Simplify the charts by removing unnecessary details, focusing on key metrics only.
   - **Example**:
     ```html
     <!-- Simplified Chart -->
     <figure>
       <canvas id="simplifiedChart"></canvas>
       <figcaption>Key metrics overview</figcaption>
     </figure>
     ```

3. **Move Obligation List to Procedure View**
   - **Context**: The obligation list is a detailed view that should be part of the procedure view, providing relevant information in context.
   - **Implementation**: Ensure the obligation list is embedded within the procedure view, possibly using HTMX for dynamic loading.
   - **Example**:
     ```html
     <div hx-get="/procedures/{{ procedure.id }}/obligations" hx-target="#obligation-list">
       <h2>Obligation List</h2>
       <div id="obligation-list"></div>
     </div>
     ```

4. **Add Interactivity to Click-Through on Obligations**
   - **Context**: Users should be able to click on obligations to view more details or perform actions.
   - **Implementation**: Use HTMX to enable click-through functionality, loading detailed views or forms dynamically.
   - **Example**:
     ```html
     <div hx-get="/obligations/{{ obligation.id }}" hx-target="#obligation-details">
       <a href="#" hx-trigger="click">View Obligation</a>
     </div>
     <div id="obligation-details"></div>
     ```

5. **Add Responsibility in CRUD Form Drop-Down List**
   - **Context**: CRUD forms should include a dropdown list for selecting responsibilities, making it easier for users to assign tasks.
   - **Implementation**: Ensure the form includes a dropdown populated with responsibilities.
   - **Example**:
     ```html
     <form method="post" action="/save">
       <label for="responsibility">Responsibility:</label>
       <select id="responsibility" name="responsibility">
         <option value="1">Responsibility 1</option>
         <option value="2">Responsibility 2</option>
         <!-- More options -->
       </select>
       <button type="submit">Save</button>
     </form>
     ```

6. **Keep Detailed Statistics in Procedure View**
   - **Context**: Detailed statistics should be accessible within the procedure view to provide users with comprehensive data.
   - **Implementation**: Embed detailed statistics within the procedure view, ensuring they are easy to access and understand.
   - **Example**:
     ```html
     <section>
       <h2>Procedure Statistics</h2>
       <div id="procedure-stats">
         <!-- Detailed statistics content -->
       </div>
     </section>
     ```

7. **Interactive Hyperlink for Count of Status in Procedures**
   - **Context**: The procedure view should include interactive hyperlinks that, when clicked, generate a filtered and sorted obligation list based on the status count.
   - **Implementation**: Use HTMX to dynamically load the filtered obligation list when a status count hyperlink is clicked.
   - **Example**:
     ```html
     <a href="#" hx-get="/procedures/{{ procedure.id }}/status/{{ status }}" hx-target="#obligation-list">
       {{ status_count }} Obligations
     </a>
     <div id="obligation-list"></div>
     ```
<<<<<<< HEAD

=======
     
>>>>>>> f19db981
8. **Leverage CSS Frameworks and Libraries Effectively**
   - **Context**: The project uses PicoCSS, but there may be opportunities to leverage more of its features or integrate additional frameworks like Tailwind CSS to enhance styling.
   - **Implementation**:
     - Explore and utilize advanced features of PicoCSS.
     - Integrate Tailwind CSS for utility-first styling and rapid UI development.
     - Ensure the integration is seamless and does not conflict with existing styles.
     - Example:
       ```html
       <!-- Example of integrating Tailwind CSS -->
       <link rel="stylesheet" href="https://cdn.jsdelivr.net/npm/@tailwindcss/tailwind@2.2.19/dist/tailwind.min.css">

       <div class="container mx-auto px-4 py-8">
         <h1 class="text-3xl font-bold">Welcome to Greenova</h1>
         <p class="text-base leading-relaxed">A Django-based web application.</p>
       </div>
       ```

These notes provide a clear and detailed context for each action item, making it easier for senior managers to understand the proposed changes. Feel free to share this with them for further feedback.


### Action Items for CSS Improvements

Implementing PostCSS or Sass can indeed provide significant improvements in your CSS workflow, including better maintainability, enhanced functionality, and performance optimizations. Here are the updated action items incorporating PostCSS and Sass:

### Updated Action Items for CSS Improvements

1. **Organize CSS Files for Better Readability and Maintainability**
   - **Context**: The current CSS files are imported in a structured manner, but there can be improvements in organizing and commenting the CSS for better readability.
   - **Implementation**:
     - Group related styles together and add section comments.
     - Use meaningful and consistent naming conventions for classes and IDs.
     - Example:
       ```css
       /* Base Styles */
       @import url('base.css');

       /* Vendor Styles */
       @import url('vendor/pico-classless.min.css');

       /* Design Variables */
       @import url('defines/design.css');
       @import url('defines/colours.css');

       /* Theme Colors */
       @import url('themes/light.css');
       @import url('themes/dark.css');

       /* Component Styles */
       @import url('components/navigation.css');
       @import url('components/breadcrumbs.css');
       @import url('components/button.css');
       @import url('components/card.css');
       @import url('components/charts.css');
       @import url('components/chat.css');
       @import url('components/form.css');
       @import url('components/list.css');
       @import url('components/filter.css');
       @import url('components/pagination.css');
       @import url('components/obligations.css');
       @import url('components/user-profile.css');
       @import url('components/company.css');
       ```

2. **Optimize CSS for Performance**
   - **Context**: Ensure the CSS is optimized to reduce loading times and improve rendering performance.
   - **Implementation**:
     - Minify CSS files to reduce file size.
     - Remove unused CSS rules and classes.
     - Use CSS variables for repeated values to reduce redundancy.
     - Example:
       ```css
       /* Example of using CSS variables */
       :root {
         --primary-color: #1095c1;
         --secondary-color: #08769b;
         --font-family: 'Segoe UI', system-ui, sans-serif;
       }

       body {
         font-family: var(--font-family);
         color: var(--primary-color);
       }

       .button {
         background-color: var(--secondary-color);
       }
       ```

3. **Enhance Responsiveness and Cross-Browser Compatibility**
   - **Context**: Ensure the application looks and functions well on various devices and browsers.
   - **Implementation**:
     - Use media queries to create responsive designs.
     - Test and fix cross-browser compatibility issues.
     - Ensure that the CSS adheres to modern standards and best practices.
     - Example:
       ```css
       /* Responsive design using media queries */
       @media (max-width: 768px) {
         .navigation {
           flex-direction: column;
         }

         .card {
           width: 100%;
         }
       }
       ```

5. **Implement PostCSS or Sass for Enhanced Functionality**
   - **Context**: Using PostCSS or Sass can provide advanced features like mixins, nesting, and autoprefixing that improve the development workflow.
   - **Implementation**:
     - **PostCSS**:
       - Set up PostCSS with plugins like `autoprefixer` for adding vendor prefixes automatically and `cssnano` for minification.
       - Example:
         ```javascript
         // postcss.config.js
         module.exports = {
           plugins: {
             autoprefixer: {},
             cssnano: {}
           }
         };
         ```
     - **Sass**:
       - Use Sass to write more maintainable and modular CSS with features like variables, nesting, and mixins.
       - Example:
         ```scss
         // styles.scss
         $primary-color: #1095c1;
         $secondary-color: #08769b;

         body {
           font-family: 'Segoe UI', system-ui, sans-serif;
           color: $primary-color;
         }

         .button {
           background-color: $secondary-color;
         }
         ```

### Summary of Improvements:

- **Organize and Comment**: Improve the structure and readability of CSS files.
- **Optimize Performance**: Minify, remove unused CSS, and use CSS variables.
- **Enhance Responsiveness**: Use media queries for responsive design and test for cross-browser compatibility.
- **Leverage Frameworks**: Utilize PicoCSS features and integrate Tailwind CSS for enhanced styling.
- **Implement PostCSS or Sass**: Use PostCSS or Sass for advanced CSS features and improved maintainability.

Implementing these action items will help make the CSS styling of the web application more efficient, maintainable, and visually appealing, providing a better user experience.


### Action Items for Replacing `app.js` with TypeScript and AssemblyScript Implementation

Replacing `app.js` with a combination of TypeScript and AssemblyScript can enhance type safety, maintainability, and performance. Here are the detailed action items to achieve this:

1. **Set Up TypeScript Development Environment**
   - **Context**: Install TypeScript and configure the project for TypeScript development.
   - **Implementation**:
     - Install TypeScript and necessary type definitions.
     - Create a `tsconfig.json` file for configuring TypeScript compilation.
     - Example:
       ```bash
       npm install --save-dev typescript @types/node
       ```
       ```json
       // tsconfig.json
       {
         "compilerOptions": {
           "target": "ES2015",
           "module": "ES2015",
           "moduleResolution": "node",
           "esModuleInterop": true,
           "strict": true,
           "outDir": "./greenova/static/js/dist",
           "rootDir": "./typescript",
           "sourceMap": true,
           "declaration": false,
           "baseUrl": "./",
           "paths": {
             "@core/*": ["typescript/core/*"],
             "@components/*": ["typescript/components/*"],
             "@features/*": ["typescript/features/*"],
             "@lib/*": ["typescript/lib/*"]
           }
         },
         "include": ["typescript/**/*.ts"],
         "exclude": ["node_modules"]
       }
       ```

2. **Set Up AssemblyScript Development Environment**
   - **Context**: Install AssemblyScript and configure the project for AssemblyScript development.
   - **Implementation**:
     - Install AssemblyScript and initialize the project.
     - Example:
       ```bash
       npm install --save-dev assemblyscript
       npx asinit .
       ```

3. **Identify Performance-Critical Sections in `app.js`**
   - **Context**: Determine which parts of the `app.js` code could benefit from being rewritten in AssemblyScript.
   - **Implementation**:
     - Review the existing JavaScript code to identify performance bottlenecks or CPU-intensive tasks.
     - Example areas: Complex calculations, data processing, etc.

4. **Write TypeScript Code for DOM Manipulation and Event Handling**
   - **Context**: Rewrite the DOM manipulation and event handling parts of `app.js` in TypeScript.
   - **Implementation**:
     - Create TypeScript files (`.ts`) for the identified sections.
     - Example:
       ```typescript
       // scrollCharts.ts
       export function scrollCharts(direction: string) {
         const container = document.getElementById('chartScroll');
         if (!container) return;

         const scrollAmount = 320;
         container.scrollBy({
           left: direction === 'left' ? -scrollAmount : scrollAmount,
           behavior: 'smooth'
         });
       }
       ```

5. **Write AssemblyScript Code for Performance-Critical Parts**
   - **Context**: Write the identified performance-critical parts in AssemblyScript.
   - **Implementation**:
     - Create AssemblyScript files (`.ts`) with the necessary logic.
     - Example:
       ```typescript
       // add.ts
       export function add(a: i32, b: i32): i32 {
         return a + b;
       }
       ```

6. **Compile AssemblyScript to WebAssembly**
   - **Context**: Compile the AssemblyScript code to WebAssembly to be used in your web application.
   - **Implementation**:
     - Compile the AssemblyScript code using the AssemblyScript compiler.
     - Example:
       ```bash
       npx asc add.ts --outFile add.wasm --optimize
       ```

7. **Integrate WebAssembly Modules with TypeScript**
   - **Context**: Load and use the compiled WebAssembly modules in your TypeScript code.
   - **Implementation**:
     - Use TypeScript to fetch and instantiate the WebAssembly modules.
     - Example:
       ```typescript
       // wasmIntegration.ts
       async function loadWasm() {
         const response = await fetch('add.wasm');
         const buffer = await response.arrayBuffer();
         const module = await WebAssembly.instantiate(buffer);
         const add = module.instance.exports.add as (a: number, b: number) => number;
         console.log(add(2, 3)); // Output: 5
       }
<<<<<<< HEAD

=======
       
>>>>>>> f19db981
       loadWasm();
       ```

8. **Update Build and Deployment Process**
   - **Context**: Ensure the build and deployment process includes the compilation of TypeScript and AssemblyScript to WebAssembly and the integration with JavaScript.
   - **Implementation**:
     - Add scripts to the build process to compile TypeScript and AssemblyScript code and place the WebAssembly files in the appropriate directories.
     - Example:
       ```json
       // package.json
       {
         "scripts": {
           "build:as": "npx asc add.ts --outFile greenova/static/js/dist/add.wasm --optimize",
           "build:ts": "tsc",
           "build": "npm run build:as && npm run build:ts",
           "watch:ts": "tsc --watch",
           "watch:as": "npx asc add.ts --outFile greenova/static/js/dist/add.wasm --optimize --watch",
           "watch": "npm run watch:as & npm run watch:ts"
         }
       }
       ```

### Summary of Improvements:

- **Set Up TypeScript**: Install and configure TypeScript for development.
- **Set Up AssemblyScript**: Install and configure AssemblyScript for development.
- **Identify Performance-Critical Sections**: Determine which parts of the code to replace with AssemblyScript.
- **Rewrite DOM Manipulation in TypeScript**: Use TypeScript for DOM manipulation and event handling.
- **Write AssemblyScript for Performance-Critical Parts**: Use AssemblyScript for intensive computations.
- **Compile and Integrate WebAssembly**: Compile AssemblyScript to WebAssembly and integrate it with TypeScript.
- **Update Build Process**: Ensure the build process includes TypeScript and AssemblyScript compilation.

This structured approach will help in gradually transitioning the `app.js` functionalities to a more maintainable and high-performance implementation using TypeScript and AssemblyScript.

detailed chart view
reset password
register
interactivity of the mechanism charts
html first by design principles, python and django first, html second picoclasscss third, custom plain css fourth, hyperscript fifth, htmx sixth, native web apis seventh, plain javascript eighth

Tuesday - charts and obligations list back online
Wednesday - add obligation conditionally to projects and tested with CRUD
Thursday - detailed view
Friday - login page with customer or admin endpoint choice
Monday - profile
Tuesday - company
Wednesday - reset password
Thursday - register

https://djlint.com/ - DONE
https://stylelint.io/
https://prettier.io/ - DONE
https://pypi.org/project/autopep8/ - DONE
https://docs.djangoproject.com/en/4.2/topics/testing/overview/
https://github.com/microsoft/pylance - DONE
https://github.com/hadolint/hadolint
https://eslint.org/ - DONE
https://setuptools.pypa.io/en/latest/index.html


### Written Plan

1. **Project Overview**:
   - Define the purpose and scope of your Docker project.
   - List the main components and services that will be containerized.

2. **Technical Requirements**:
   - Specify the software and hardware requirements.
   - Detail the dependencies and configurations needed for each service.

3. **Dockerfile and Docker Compose**:
   - Create a `Dockerfile` for each service to define how the Docker image should be built.
   - Use `docker-compose.yml` to manage multi-container Docker applications.

4. **Build and Deployment Process**:
   - Outline the steps for building Docker images and running containers.
   - Include commands and scripts for automation (e.g., `build.sh`, `run.sh`).

5. **Testing and Validation**:
   - Describe the testing strategy for your Docker containers.
   - Include any tools or frameworks used for testing.

### Visual Plan

1. **Architecture Diagram**:
   - Create a visual representation of your application's architecture.
   - Show how different services interact within containers.

2. **Workflow Diagram**:
   - Illustrate the build and deployment workflow.
   - Include steps from code commit to running containers in production.

3. **Environment Diagram**:
   - Map out the different environments (development, staging, production).
   - Show how containers are deployed and managed in each environment.


- django-allauth[MFA]
- django-allauth[user-sessions]
- [certbot let's encrypt](https://medium.com/@samson_sham/setup-lets-encrypt-https-server-fa54abff688)
- [Typescript](https://www.webdevtutor.net/blog/typescript-and-django)
- [Arial](https://learn.microsoft.com/en-us/typography/font-list/arial)
- [DoltDB](https://www.dolthub.com/blog/2024-01-31-dolt-django/)
- [lit](https://lit.dev)
- [SASS](https://sass-lang.com)
- [PostCSS](https://postcss.org)
- [Pyodide](https://pyodide.org/en/stable/index.html)
- [pre-commit](https://pre-commit.com)

mysql
caddy
https://pypi.org/project/doltpy/
django-channels
web server: daphne
websockets
forward-proxy: mitmproxy
reverse-proxy: proxy.py
load-balancing- pyloadbalancer
DDOD protection - https://github.com/nky001/ddos
SSL termination - pyOpenSSL and certbot and certbot-django
pythsonstartup
fish.config
devcontainer.json to use final base image for smallest possivle image
assemblyscript
dotfiles improve, put necessary config stuff in dotfiles and then let setup.sh apply to container
gpg commit signing
github projects
github copilot prompts
proper direnv setup
proper gh-cli setup
<<<<<<< HEAD
better use of git-crypt and git-lfs
add `npx dotenv-vault@latest pull` to `post_create.sh` in `.devcontainer/` directory
MOdularise base.html
combine and collate numerous commmands into makefile to automate the setup development environment process
=======
better use of git-crypt and git-lfs
>>>>>>> f19db981
<|MERGE_RESOLUTION|>--- conflicted
+++ resolved
@@ -9,11 +9,7 @@
 1. **Select Project on Dashboard**
    - **Context**: The dashboard is a central part of the application’s user interface. It provides users with an overview of projects and other critical information.
    - **Implementation**: Ensure the dashboard allows users to easily select and switch between projects. This could involve adding a dropdown or a list of projects with clickable links.
-<<<<<<< HEAD
-   - **Example**:
-=======
    - **Example**: 
->>>>>>> f19db981
      ```html
      <nav>
        <ul>
@@ -97,11 +93,6 @@
      </a>
      <div id="obligation-list"></div>
      ```
-<<<<<<< HEAD
-
-=======
-     
->>>>>>> f19db981
 8. **Leverage CSS Frameworks and Libraries Effectively**
    - **Context**: The project uses PicoCSS, but there may be opportunities to leverage more of its features or integrate additional frameworks like Tailwind CSS to enhance styling.
    - **Implementation**:
@@ -363,11 +354,6 @@
          const add = module.instance.exports.add as (a: number, b: number) => number;
          console.log(add(2, 3)); // Output: 5
        }
-<<<<<<< HEAD
-
-=======
-       
->>>>>>> f19db981
        loadWasm();
        ```
 
@@ -498,11 +484,7 @@
 github copilot prompts
 proper direnv setup
 proper gh-cli setup
-<<<<<<< HEAD
 better use of git-crypt and git-lfs
 add `npx dotenv-vault@latest pull` to `post_create.sh` in `.devcontainer/` directory
 MOdularise base.html
-combine and collate numerous commmands into makefile to automate the setup development environment process
-=======
-better use of git-crypt and git-lfs
->>>>>>> f19db981
+combine and collate numerous commmands into makefile to automate the setup development environment process