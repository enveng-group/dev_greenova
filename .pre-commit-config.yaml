--- conflicted
+++ resolved
@@ -109,11 +109,7 @@
   #- id: shellcheck
 
   - repo: https://github.com/pre-commit/mirrors-eslint
-<<<<<<< HEAD
-    rev: v9.25.0
-=======
     rev: v9.25.1
->>>>>>> f4844804
     hooks:
       - id: eslint
         files: \.(js|ts|jsx|tsx)$
