--- conflicted
+++ resolved
@@ -109,11 +109,7 @@
   #- id: shellcheck
 
   - repo: https://github.com/pre-commit/mirrors-eslint
-<<<<<<< HEAD
-    rev: v9.24.0
-=======
     rev: v9.25.1
->>>>>>> a708e495
     hooks:
       - id: eslint
         files: \.(js|ts|jsx|tsx)$
@@ -126,11 +122,7 @@
           - eslint-plugin-prettier@5.1.3
 
   - repo: https://github.com/thibaudcolas/pre-commit-stylelint
-<<<<<<< HEAD
-    rev: v16.18.0
-=======
     rev: v16.19.0
->>>>>>> a708e495
     hooks:
       - id: stylelint
         files: \.(css|scss|sass|less)$ # Remove html from stylelint
