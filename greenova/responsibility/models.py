<<<<<<< HEAD
from django.db import models
from django.contrib.auth.models import User
from company.models import Company, CompanyMembership
=======
from typing import Optional

from core.utils.roles import get_responsibility_choices
from django.db import models
from django.db.models import CharField, TextField
>>>>>>> a708e495


class ResponsibilityRole(models.Model):
    """
    Model representing a responsibility role that can be assigned to users
    for specific obligations.
    """
    name = models.CharField(max_length=100)
    description = models.TextField(blank=True)
    company = models.ForeignKey(
        Company,
        on_delete=models.CASCADE,
        related_name='responsibility_roles'
    )
    company_role = models.CharField(
        max_length=20,
        choices=CompanyMembership.ROLE_CHOICES,
        null=True,
        blank=True,
        help_text="Corresponding company role, if any"
    )
    is_active = models.BooleanField(default=True)
    created_at = models.DateTimeField(auto_now_add=True)
    updated_at = models.DateTimeField(auto_now=True)

    class Meta:
        unique_together = ['name', 'company']
        ordering = ['company', 'name']
        verbose_name = 'Responsibility Role'
        verbose_name_plural = 'Responsibility Roles'

    def __str__(self):
        return f"{self.name} ({self.company.name})"

<<<<<<< HEAD

class ResponsibilityAssignment(models.Model):
    """
    Model representing an assignment of responsibility for an obligation
    to a user with a specific role.
    """
    user = models.ForeignKey(
        User,
        on_delete=models.CASCADE,
        related_name='responsibility_assignments'
    )
    obligation = models.ForeignKey(
        'obligations.Obligation',
        on_delete=models.CASCADE,
        related_name='responsibility_assignments'
    )
    role = models.ForeignKey(
        ResponsibilityRole,
        on_delete=models.SET_NULL,
        null=True,
        related_name='assignments'
    )
    created_by = models.ForeignKey(
        User,
        on_delete=models.SET_NULL,
        null=True,
        related_name='created_assignments'
    )
    created_at = models.DateTimeField(auto_now_add=True)
    updated_at = models.DateTimeField(auto_now=True)
=======
    name: CharField = models.CharField(
        max_length=255,
        unique=True,
        choices=get_responsibility_choices(),
    )
    description: Optional[TextField] = models.TextField(blank=True)
>>>>>>> a708e495

    class Meta:
        unique_together = ['user', 'obligation', 'role']
        ordering = ['-created_at']
        verbose_name = 'Responsibility Assignment'
        verbose_name_plural = 'Responsibility Assignments'

    def __str__(self):
<<<<<<< HEAD
        role_name = self.role.name if self.role else "Unknown role"
        return f"{self.user.username} - {self.obligation.obligation_number} - {role_name}"
=======
        return str(self.name)
>>>>>>> a708e495
<|MERGE_RESOLUTION|>--- conflicted
+++ resolved
@@ -1,87 +1,22 @@
-<<<<<<< HEAD
-from django.db import models
-from django.contrib.auth.models import User
-from company.models import Company, CompanyMembership
-=======
 from typing import Optional
 
 from core.utils.roles import get_responsibility_choices
 from django.db import models
 from django.db.models import CharField, TextField
->>>>>>> a708e495
 
 
-class ResponsibilityRole(models.Model):
+class Responsibility(models.Model):
     """
     Model representing a responsibility role that can be assigned to users
     for specific obligations.
     """
-    name = models.CharField(max_length=100)
-    description = models.TextField(blank=True)
-    company = models.ForeignKey(
-        Company,
-        on_delete=models.CASCADE,
-        related_name='responsibility_roles'
-    )
-    company_role = models.CharField(
-        max_length=20,
-        choices=CompanyMembership.ROLE_CHOICES,
-        null=True,
-        blank=True,
-        help_text="Corresponding company role, if any"
-    )
-    is_active = models.BooleanField(default=True)
-    created_at = models.DateTimeField(auto_now_add=True)
-    updated_at = models.DateTimeField(auto_now=True)
 
-    class Meta:
-        unique_together = ['name', 'company']
-        ordering = ['company', 'name']
-        verbose_name = 'Responsibility Role'
-        verbose_name_plural = 'Responsibility Roles'
-
-    def __str__(self):
-        return f"{self.name} ({self.company.name})"
-
-<<<<<<< HEAD
-
-class ResponsibilityAssignment(models.Model):
-    """
-    Model representing an assignment of responsibility for an obligation
-    to a user with a specific role.
-    """
-    user = models.ForeignKey(
-        User,
-        on_delete=models.CASCADE,
-        related_name='responsibility_assignments'
-    )
-    obligation = models.ForeignKey(
-        'obligations.Obligation',
-        on_delete=models.CASCADE,
-        related_name='responsibility_assignments'
-    )
-    role = models.ForeignKey(
-        ResponsibilityRole,
-        on_delete=models.SET_NULL,
-        null=True,
-        related_name='assignments'
-    )
-    created_by = models.ForeignKey(
-        User,
-        on_delete=models.SET_NULL,
-        null=True,
-        related_name='created_assignments'
-    )
-    created_at = models.DateTimeField(auto_now_add=True)
-    updated_at = models.DateTimeField(auto_now=True)
-=======
     name: CharField = models.CharField(
         max_length=255,
         unique=True,
         choices=get_responsibility_choices(),
     )
     description: Optional[TextField] = models.TextField(blank=True)
->>>>>>> a708e495
 
     class Meta:
         unique_together = ['user', 'obligation', 'role']
@@ -90,9 +25,4 @@
         verbose_name_plural = 'Responsibility Assignments'
 
     def __str__(self):
-<<<<<<< HEAD
-        role_name = self.role.name if self.role else "Unknown role"
-        return f"{self.user.username} - {self.obligation.obligation_number} - {role_name}"
-=======
-        return str(self.name)
->>>>>>> a708e495
+        return str(self.name)