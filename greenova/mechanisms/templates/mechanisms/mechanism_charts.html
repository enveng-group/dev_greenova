--- conflicted
+++ resolved
@@ -1,9 +1,6 @@
 {% load static %}
 {% load mechanism_tags %}
-<<<<<<< HEAD
-=======
 
->>>>>>> a708e495
 {% if mechanism_charts %}
 
   <section class="charts-section" aria-labelledby="charts-heading">
