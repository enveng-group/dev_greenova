{% load project_tags static hyperscript %}
<section aria-labelledby="project-selection-heading"
         class="project-selection"
         hx-ext="class-tools path-deps">
    <h2 id="project-selection-heading">Select Project</h2>
    {% if projects %}
        {% comment %}
    <!-- Replace QuerySet with JSON-serializable structure -->
        {% endcomment %}
        {% with project_list=projects|map:"to_dict"|to_list %}
            {% hs_dump project_list 'projectsData' show=True %}
        {% endwith %}
        <div class="selector-container"
             _="on projectSelected(id) set #project-selector.value to id trigger change on #project-selector">
            <form id="project-form">
                <div class="form-group">
                    <label for="project-selector">Project:</label>
                    <select id="project-selector"
                            name="project_id"
                            class="form-select"
                            hx-trigger="change"
<<<<<<< HEAD
                            _="on change set projectId to my.value if projectId != '' trigger change on #mechanism-data-container trigger change on #obligations-container trigger change on #overdue-container if history call history.replaceState(null, '', `?project_id=${projectId}`) end end">
                        <option value="0">Select a project</option>
                        {% for project in projects %}
                            <option value="{{ project.id }}"
                                    {% if project.id|stringformat:"s" == selected_project_id|default:request.GET.project_id|default:"" %} selected {% endif %}>
=======
                            _="on change set projectId to my.value if projectId != '' trigger change on #mechanism-data-container trigger change on #obligations-container trigger change on #overdue-container -- Update URL to maintain state without reloading page if history call history.replaceState(null, '', `?project_id=${projectId}`) end end">
                        <option value="0">Select a project</option>
                        {% for project in projects %}
                            <option value="{{ project.id }}"
                                    {% if project.id|stringformat:"s" == selected_project_id|default:request.GET.project_id|default:"" %}selected{% endif %}>
>>>>>>> d8571b91
                                {{ project.name }}
                            </option>
                        {% endfor %}
                    </select>
                </div>
            </form>
        </div>
    {% else %}
        <div class="notice warning" role="alert">
            <p>No projects available. Please contact your administrator to be added to a project.</p>
        </div>
    {% endif %}
</section><|MERGE_RESOLUTION|>--- conflicted
+++ resolved
@@ -19,19 +19,11 @@
                             name="project_id"
                             class="form-select"
                             hx-trigger="change"
-<<<<<<< HEAD
-                            _="on change set projectId to my.value if projectId != '' trigger change on #mechanism-data-container trigger change on #obligations-container trigger change on #overdue-container if history call history.replaceState(null, '', `?project_id=${projectId}`) end end">
-                        <option value="0">Select a project</option>
-                        {% for project in projects %}
-                            <option value="{{ project.id }}"
-                                    {% if project.id|stringformat:"s" == selected_project_id|default:request.GET.project_id|default:"" %} selected {% endif %}>
-=======
                             _="on change set projectId to my.value if projectId != '' trigger change on #mechanism-data-container trigger change on #obligations-container trigger change on #overdue-container -- Update URL to maintain state without reloading page if history call history.replaceState(null, '', `?project_id=${projectId}`) end end">
                         <option value="0">Select a project</option>
                         {% for project in projects %}
                             <option value="{{ project.id }}"
                                     {% if project.id|stringformat:"s" == selected_project_id|default:request.GET.project_id|default:"" %}selected{% endif %}>
->>>>>>> d8571b91
                                 {{ project.name }}
                             </option>
                         {% endfor %}
