--- conflicted
+++ resolved
@@ -2,7 +2,6 @@
 <section aria-labelledby="project-selection-heading"
          class="project-selection"
          hx-ext="class-tools path-deps">
-<<<<<<< HEAD
     <h2 id="project-selection-heading">Select Project</h2>
     {% if projects %}
         {% comment %}
@@ -37,57 +36,4 @@
             <p>No projects available. Please contact your administrator to be added to a project.</p>
         </div>
     {% endif %}
-=======
-  <h2 id="project-selection-heading">Select Project</h2>
-  {% if projects %}
-    {% comment %}
-    <!-- Replace QuerySet with JSON-serializable structure -->
-    {% endcomment %}
-    {% with project_list=projects|map:"to_dict"|to_list %}
-      {% hs_dump project_list 'projectsData' show=True %}
-    {% endwith %}
-    <div class="selector-container"
-         _="on projectSelected(id) set #project-selector.value to id trigger change on #project-selector">
-      <form id="project-form">
-        <div class="form-group">
-          <label for="project-selector">Project:</label>
-          <select id="project-selector"
-                  name="project_id"
-                  class="form-select"
-                  hx-get="/mechanisms/charts/"
-                  hx-target="#mechanism-data-container"
-                  hx-trigger="change"
-                  hx-swap="innerHTML"
-                  hx-include="this"
-                  _="on change set projectId to my.value if projectId != '' trigger projectChanged(projectId:projectId) on .project-data-container -- Update URL to maintain state without reloading page if history call history.replaceState(null, '', `?project_id=${projectId}`) end end"
-                  data-loading-disable
-                  data-loading-aria-busy>
-            <option value="">Select a project</option>
-            {% for project in projects %}
-              <option value="{{ project.id }}"
-                      {% if project.id|stringformat:"s" == selected_project_id|default:request.GET.project_id|default:"" %}
-                        selected
-                      {% endif %}>{{ project.name }}</option>
-            {% endfor %}
-          </select>
-        </div>
-      </form>
-    </div>
-  {% else %}
-    <div class="notice warning" role="alert">
-      <p>No projects available. Please contact your administrator to be added to a project.</p>
-    </div>
-  {% endif %}
-  <div id="data-containers" hx-ext="class-tools">
-    <!-- Single container for mechanism data -->
-    <div id="mechanism-data-container"
-         hx-on::after-settle="if(!this.dataset.loadedObligations) { this.dataset.loadedObligations = 'true'; htmx.ajax('GET', '/obligations/summary/?project_id=' + document.getElementById('project-selector').value, {target:'#obligations-container', swap:'innerHTML'}) }">
-      <!-- Charts will be loaded here -->
-    </div>
-    <!-- Obligations Container -->
-    <div id="obligations-container">
-      <!-- Obligations will be loaded here -->
-    </div>
-  </div>
->>>>>>> 7c8ad57f
 </section>