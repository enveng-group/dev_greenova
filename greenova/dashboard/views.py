import logging
from datetime import datetime
from typing import Any, Dict, Optional, TypedDict, cast

from django.conf import settings
from django.contrib.auth.mixins import LoginRequiredMixin
from django.contrib.auth.models import AbstractUser
from django.db.models import QuerySet
from django.http import HttpRequest
from django.utils.decorators import method_decorator
from django.views.decorators.cache import cache_control
from django.views.decorators.vary import vary_on_headers
from django.views.generic import TemplateView
from django_htmx.http import push_url, trigger_client_event
from projects.models import Project

# Constants for system information
<<<<<<< HEAD
SYSTEM_STATUS = "operational"  # or fetch from settings/environment
APP_VERSION = "0.0.4"  # or fetch from settings/environment
=======
SYSTEM_STATUS = 'operational'  # or fetch from settings/environment
APP_VERSION = '0.0.5'  # or fetch from settings/environment
>>>>>>> a708e495
LAST_UPDATED = datetime.now().date()  # or fetch from settings/environment

logger = logging.getLogger(__name__)


class DashboardContext(TypedDict):
    projects: QuerySet[Project]
    selected_project_id: Optional[str]
    system_status: str
    app_version: str
    last_updated: datetime
    user: AbstractUser
    debug: bool
    error: Optional[str]
    user_roles: Dict[str, str]


@method_decorator(cache_control(max_age=60), name='dispatch')
@method_decorator(vary_on_headers('HX-Request'), name='dispatch')
class DashboardHomeView(LoginRequiredMixin, TemplateView):
    """Main dashboard view."""
    template_name = 'dashboard/dashboard.html'
    login_url = 'account_login'
    redirect_field_name = 'next'
    request = None

    def setup(self, request: HttpRequest, *args: Any, **kwargs: Any) -> None:
        """Initialize view setup."""
        super().setup(request, *args, **kwargs)
        self.request = request

    def get_template_names(self):
        """Return the template name based on request type."""
        if self.request.htmx:
            return ['dashboard/partials/dashboard_content.html']
        return [self.template_name]

    def get(self, request, *args, **kwargs):
        """Handle GET requests with enhanced HTMX support."""
        response = super().get(request, *args, **kwargs)

        # If this is an HTMX request, handle history and URL management
        if request.htmx:
            # Push the URL to browser history for navigation
            current_url = request.build_absolute_uri()
            push_url(response, current_url)

            # Trigger dashboard refresh events
            trigger_client_event(response, 'dashboardLoaded')

            # Also trigger project selection if project_id is in the request
            project_id = request.GET.get('project_id')
            if project_id and project_id != '0':
                logger.debug('Triggering projectSelected event with ID: %s', project_id)
                trigger_client_event(response, 'projectSelected', {'id': project_id})

        return response

    def get_context_data(self, **kwargs: Dict[str, Any]) -> Dict[str, Any]:
        """Get the context data for template rendering."""
        context = super().get_context_data(**kwargs)

        try:
            user = cast(AbstractUser, self.request.user)

            # Get projects for the current user with prefetch_related
            projects = self.get_projects().prefetch_related('memberships')

            # Build user_roles dictionary
            user_roles = {}
            for project in projects:
                user_roles[str(project.pk)] = project.get_user_role(user)

            # Get selected project_id from query params
            selected_project_id = self.request.GET.get('project_id')

            context.update({
                'projects': projects,
                'selected_project_id': selected_project_id,
                'system_status': SYSTEM_STATUS,
                'app_version': APP_VERSION,
                'last_updated': LAST_UPDATED,
                'user': user,
                'debug': settings.DEBUG,
                'error': None,
                'user_roles': user_roles,
                'show_feedback_link': True,  # Add this to enable the feedback link
            })

            logger.debug(
                'Dashboard context: selected_project_id=%s',
                selected_project_id
            )

        except (AttributeError, ValueError) as e:
            logger.exception('Error in dashboard context: %s', e)
            context['error'] = str(e)

        return context

    def get_projects(self) -> QuerySet[Project]:
        """Get projects for the current user."""
        try:
            user = cast(AbstractUser, self.request.user)
            return Project.objects.filter(members=user).order_by('-created_at')
        except (AttributeError, ValueError) as e:
            logger.exception('Error fetching projects: %s', e)
            return Project.objects.none()<|MERGE_RESOLUTION|>--- conflicted
+++ resolved
@@ -15,13 +15,8 @@
 from projects.models import Project
 
 # Constants for system information
-<<<<<<< HEAD
-SYSTEM_STATUS = "operational"  # or fetch from settings/environment
-APP_VERSION = "0.0.4"  # or fetch from settings/environment
-=======
 SYSTEM_STATUS = 'operational'  # or fetch from settings/environment
 APP_VERSION = '0.0.5'  # or fetch from settings/environment
->>>>>>> a708e495
 LAST_UPDATED = datetime.now().date()  # or fetch from settings/environment
 
 logger = logging.getLogger(__name__)
