{% extends base_template|default:"base.html" %}
{% load static dashboard_tags partials hyperscript project_tags %}

{% block title %}
  Dashboard
{% endblock title %}

{% block body %}
  <article hx-ext="class-tools path-deps" classes="add fade-in">
    <!-- Define the partial content first -->
    {% partialdef dashboard_header %}
    <header hx-ext="class-tools" classes="add slide-in-from-top:0.3s">
      <hgroup>
        <h1>Hi {{ request.user|display_name }}</h1>
        <h2>
          Welcome to Enveng Groups ECMS where we make managing and tracking complex environmental commitments and obligations a whole lot easier for you.
        </h2>
      </hgroup>
    </header>
    {% endpartialdef dashboard_header %}

    {% partialdef project_selection %}
    <!-- Project Selection -->
    {% include "projects/projects_selector.html" %}
    {% endpartialdef project_selection %}

    {% if projects %}
      {% with project_list=projects|map:"to_dict"|to_list %}
        {% hs_dump project_list 'availableProjects' scope='element' %}
      {% endwith %}
      {% hs_dump user_roles 'userRoles' scope='element' %}
    {% endif %}

    {% partialdef data_container %}
    <!-- Data Container -->
    <div class="project-data-container"
         hx-ext="class-tools"
         classes="add fade-in:0.5s"
         _="on projectChanged(projectId)
            add .loading to me
            fetch `/obligations/summary/?project_id=${projectId}` as response
            put response into #obligations-container
            remove .loading from me">
      <!-- Loading state for dynamic content -->
      <div data-loading="block" style="text-align: center; padding: 2rem;">
        <span class="loading-spinner"></span>
        <p>Loading project data...</p>
      </div>
      <div id="obligations-container"></div>
      <!-- Charts and Obligations will be loaded by HTMX from projects_selector.html -->
    </div>
    {% endpartialdef %}

    {% partialdef overdue_card %}
    <!-- Add to dashboard.html -->
    <div class="stat-card overdue"
         hx-ext="class-tools path-deps"
         path-deps="/obligations/"
         hx-trigger="path-deps"
         _="on highOverdueCount
            if event.detail.count > 5
              add .alert-pulse to me
              wait 2s
              remove .alert-pulse from me
            end">
      <h3>Overdue Obligations</h3>
      <span class="count"
            hx-get="{% url 'dashboard:overdue_count' %}"
            hx-trigger="load every:60s, path-deps"
            hx-swap="innerHTML">
        <span data-loading>Loading...</span>
        <span class="loading-spinner" data-loading></span>
      </span>
    </div>
    {% endpartialdef %}

    <!-- Now use the defined partials -->
    {% partial dashboard_header %}
    {% partial project_selection %}
    {% partial data_container %}
    {% partial overdue_card %}
  </article>
<<<<<<< HEAD
{% endblock body %}
=======

  <!-- Add script to initialize project selection and data loading -->
  <script>
    document.addEventListener('DOMContentLoaded', function() {
      // Check if there's a project_id in the URL
      const urlParams = new URLSearchParams(window.location.search);
      const projectId = urlParams.get('project_id');

      if (projectId) {
        console.log("Initializing dashboard with project:", projectId);

        // Set the project selector to the project_id from URL
        const projectSelector = document.getElementById('project-selector');
        if (projectSelector) {
          projectSelector.value = projectId;

          // Load mechanism charts
          htmx.ajax('GET', '/mechanisms/charts/?project_id=' + projectId, {
            target: '#mechanism-data-container',
            swap: 'innerHTML'
          });

          // Load obligation summary with the correct path
          htmx.ajax('GET', '/obligations/summary/?project_id=' + projectId, {
            target: '#obligations-container',
            swap: 'innerHTML'
          });
        }
      }
    });
  </script>
{% endblock main %}
>>>>>>> 1d8f67bb

{% block footer %}
  <footer role="contentinfo" hx-ext="class-tools" classes="add fade-in:1s">
    <p>
      System Status:
      <mark>{{ system_status }}</mark> |
      Version: {{ app_version }} |
      Last Updated: {{ last_updated|date:"j M Y" }}
    </p>
    <p>
      Need help? Contact
      <a href="mailto:support@enveng-group.com.au">support@enveng-group.com.au</a>
    </p>
  </footer>
  {{ block.super }}
{% endblock footer %}<|MERGE_RESOLUTION|>--- conflicted
+++ resolved
@@ -80,10 +80,6 @@
     {% partial data_container %}
     {% partial overdue_card %}
   </article>
-<<<<<<< HEAD
-{% endblock body %}
-=======
-
   <!-- Add script to initialize project selection and data loading -->
   <script>
     document.addEventListener('DOMContentLoaded', function() {
@@ -114,9 +110,7 @@
       }
     });
   </script>
-{% endblock main %}
->>>>>>> 1d8f67bb
-
+{% endblock body %}
 {% block footer %}
   <footer role="contentinfo" hx-ext="class-tools" classes="add fade-in:1s">
     <p>
