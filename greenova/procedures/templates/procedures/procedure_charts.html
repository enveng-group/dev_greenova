{% extends "base.html" %}
{% load static %}
{% block title %}
  Procedure Analysis for {{ mechanism.name }}
{% endblock title %}
{% block body %}
  <article>
    <header>
      <hgroup>
        <nav aria-label="Breadcrumb" class="breadcrumbs">
          <ol>
            <li>
              <a href="{% url 'dashboard:home' %}?project_id={{ mechanism.project.id }}">Dashboard</a>
            </li>
            <li>
              <a href="javascript:history.back()">Mechanisms</a>
            </li>
            <li>{{ mechanism.name }}</li>
          </ol>
        </nav>
        <h1>Procedure Analysis</h1>
        <h2>{{ mechanism.name }}</h2>
      </hgroup>
    </header>
    {% if error %}
      <div class="notice error" role="alert">
        <p>{{ error }}</p>
      </div>
    {% elif procedure_charts %}
      <!-- Statistics Summary Section -->
      <section aria-labelledby="statistics-heading" class="summary-section">
        <h2 id="statistics-heading">Obligation Statistics</h2>
        <div class="summary-cards">
          <article>
            <h3>Total Obligations</h3>
            <p class="count">{{ total_obligations }}</p>
          </article>
<<<<<<< HEAD
        {% endfor %}
      </div>

      <!-- Data Table -->
      <article class="data-table">
        <header>
          <h3>Detailed Statistics</h3>
          <button onclick="foldElement(this.parentElement.nextElementSibling, 'block')" class="btn-fold">-</button>
        </header>
        <div class="table-container">
          <table role="grid">
            <thead>
              <tr>
                <th scope="col">Procedure</th>
                <th scope="col">Not Started</th>
                <th scope="col">In Progress</th>
                <th scope="col">Completed</th>
                <th scope="col">Overdue</th>
                <th scope="col">Total</th>
              </tr>
            </thead>
            <tbody>
              {% for item in table_data %}
              <tr>
                <td>{{ item.name }}</td>
                <td>{{ item.not_started }}</td>
                <td>{{ item.in_progress }}</td>
                <td>{{ item.completed }}</td>
                <td>{{ item.overdue }}</td>
                <td>{{ item.total }}</td>
              </tr>
=======
          <article class="completed">
            <h3>Completed</h3>
            <p class="count">{{ completed_obligations }}</p>
            <p>{{ completion_percentage }}% of total</p>
          </article>
          <article class="remaining">
            <h3>Remaining</h3>
            <p class="count">{{ remaining_obligations }}</p>
          </article>
        </div>
      </section>
      <!-- Filter Section -->
      <section aria-labelledby="filter-heading" class="filter-section">
        <h2 id="filter-heading">Filter Options</h2>
        <form method="get"
              action="{% url 'procedures:procedure_charts' mechanism_id=mechanism.id %}"
              class="filter-container"
              hx-boost="true">
          <input type="hidden"
                 id="mechanism_id"
                 name="mechanism_id"
                 value="{{ mechanism.id }}">
          <div class="filter-group">
            <label for="phase">Project Phase</label>
            <select name="phase" id="phase">
              <option value="">All Phases</option>
              {% for phase in available_phases %}
                {% if phase %}
                  <option value="{{ phase }}" {% if filter_phase == phase %}selected{% endif %}>{{ phase }}</option>
                {% endif %}
              {% endfor %}
            </select>
          </div>
          <div class="filter-group">
            <label for="responsibility">Responsibility</label>
            <select name="responsibility" id="responsibility">
              <option value="">All Responsibilities</option>
              {% for resp in available_responsibilities %}
                {% if resp %}
                  <option value="{{ resp }}"
                          {% if filter_responsibility == resp %}selected{% endif %}>{{ resp }}</option>
                {% endif %}
              {% endfor %}
            </select>
          </div>
          <div class="filter-group">
            <label for="status">Status</label>
            <select name="status" id="status">
              <option value="">All Statuses</option>
              {% for status_value, status_label in status_options %}
                <option value="{{ status_value }}"
                        {% if filter_status == status_value %}selected{% endif %}>{{ status_label }}</option>
>>>>>>> e8932e73
              {% endfor %}
            </select>
          </div>
          <div class="filter-buttons">
            <label>
              <input type="checkbox"
                     name="lookahead"
                     value="14days"
                     {% if filter_lookahead %}checked{% endif %}>
              14-Day Lookahead
            </label>
            <label>
              <input type="checkbox"
                     name="overdue"
                     value="true"
                     {% if filter_overdue %}checked{% endif %}>
              Overdue Only
            </label>
          </div>
          <div class="filter-actions">
            <button type="submit" class="btn-primary">Apply Filters</button>
            <a href="{% url 'procedures:procedure_charts' mechanism_id=mechanism.id %}"
               role="button"
               class="btn-secondary">Reset</a>
          </div>
        </form>
      </section>
      <!-- New Responsibility Distribution Section -->
      <section aria-labelledby="responsibility-heading" class="charts-section">
        <h2 id="responsibility-heading">Responsibility Distribution</h2>
        <article class="overall-chart">
          <figure>
            <figcaption>Obligations by Responsibility</figcaption>
            {{ responsibility_chart|safe }}
          </figure>
        </article>
      </section>
      <section aria-labelledby="charts-heading" class="charts-section">
        <h2 id="charts-heading">Procedures by Status</h2>
        <!-- Chart Navigation -->
        <nav role="navigation"
             aria-label="Procedure charts navigation"
             class="chart-nav">
          <button type="button" onclick="scrollCharts('left')" aria-label="Scroll left">←</button>
          <button type="button"
                  onclick="scrollCharts('right')"
                  aria-label="Scroll right">→</button>
        </nav>
        <!-- Charts Container -->
        <div class="chart-scroll-container"
             id="chartScroll"
             role="region"
             aria-label="Chart gallery"
             tabindex="0">
          {% for proc in procedure_charts %}
            <article class="mechanism-chart">
              <header>
                <h3>{{ proc.name }}</h3>
              </header>
              <figure>
                <figcaption>
                  <dl class="chart-stats">
                    <div class="stat-row">
                      <dt>Total:</dt>
                      <dd>
                        {{ proc.stats.total }}
                      </dd>
                    </div>
                    <div class="stat-row">
                      <dt>Not Started:</dt>
                      <dd>
                        {{ proc.stats.not_started }}
                      </dd>
                    </div>
                    <div class="stat-row">
                      <dt>In Progress:</dt>
                      <dd>
                        {{ proc.stats.in_progress }}
                      </dd>
                    </div>
                    <div class="stat-row">
                      <dt>Completed:</dt>
                      <dd>
                        {{ proc.stats.completed }}
                      </dd>
                    </div>
                    <div class="stat-row">
                      <dt>Overdue:</dt>
                      <dd>
                        {{ proc.stats.overdue }}
                      </dd>
                    </div>
                  </dl>
                </figcaption>
                {{ proc.chart|safe }}
              </figure>
            </article>
          {% endfor %}
        </div>
        <!-- Data Table -->
        <article class="data-table">
          <header>
            <h3>Detailed Statistics</h3>
          </header>
          <div class="table-container">
            <table role="grid">
              <thead>
                <tr>
                  <th scope="col">Procedure</th>
                  <th scope="col">Not Started</th>
                  <th scope="col">In Progress</th>
                  <th scope="col">Completed</th>
                  <th scope="col">Overdue</th>
                  <th scope="col">Total</th>
                </tr>
              </thead>
              <tbody>
                {% for item in table_data %}
                  <tr>
                    <td>{{ item.name }}</td>
                    <td>{{ item.not_started }}</td>
                    <td>{{ item.in_progress }}</td>
                    <td>{{ item.completed }}</td>
                    <td>{{ item.overdue }}</td>
                    <td>{{ item.total }}</td>
                  </tr>
                {% endfor %}
              </tbody>
            </table>
          </div>
          <div id="data-containers" hx-ext="class-tools">
            <!-- Obligations Container -->
            <div id="obligations-container"
                 hx-get="{% url 'obligations:summary' %}"
                 hx-target="#obligations-container"
                 hx-swap="innerHTML"
                 hx-trigger="load"
                 hx-include="#mechanism_id">
              <!-- Obligations will be loaded here -->
            </div>
          </div>
        </article>
      </section>
    {% else %}
      <div class="notice" role="status">
        <p>No procedure data available for this mechanism.</p>
      </div>
    {% endif %}
  </article>
  <script>
  // Add the chart scrolling function
  function scrollCharts(direction) {
    const container = document.getElementById('chartScroll');
    const scrollAmount = 350; // Adjust as needed

    if (direction === 'left') {
      container.scrollBy({ left: -scrollAmount, behavior: 'smooth' });
    } else {
      container.scrollBy({ left: scrollAmount, behavior: 'smooth' });
    }
  }
  </script>
{% endblock body %}<|MERGE_RESOLUTION|>--- conflicted
+++ resolved
@@ -1,41 +1,167 @@
 {% extends "base.html" %}
 {% load static %}
-{% block title %}
-  Procedure Analysis for {{ mechanism.name }}
-{% endblock title %}
+
+{% block title %}Procedure Analysis for {{ mechanism.name }}{% endblock title %}
+
 {% block body %}
-  <article>
-    <header>
-      <hgroup>
-        <nav aria-label="Breadcrumb" class="breadcrumbs">
-          <ol>
-            <li>
-              <a href="{% url 'dashboard:home' %}?project_id={{ mechanism.project.id }}">Dashboard</a>
-            </li>
-            <li>
-              <a href="javascript:history.back()">Mechanisms</a>
-            </li>
-            <li>{{ mechanism.name }}</li>
-          </ol>
-        </nav>
-        <h1>Procedure Analysis</h1>
-        <h2>{{ mechanism.name }}</h2>
-      </hgroup>
-    </header>
-    {% if error %}
-      <div class="notice error" role="alert">
-        <p>{{ error }}</p>
+<article>
+  <header>
+    <nav aria-label="Breadcrumb" class="breadcrumbs">
+      <ol>
+        <li><a href="{% url 'dashboard:home' %}?project_id={{ mechanism.project.id }}">Dashboard</a></li>
+        <li><a href="javascript:history.back()">Mechanisms</a></li>
+        <li>{{ mechanism.name }}</li>
+      </ol>
+    </nav>
+
+    <h1>Procedure Analysis</h1>
+    <h2>{{ mechanism.name }}</h2>
+  </header>
+
+  {% if error %}
+    <div class="notice error" role="alert">
+      <p>{{ error }}</p>
+    </div>
+  {% elif procedure_charts %}
+    <!-- Statistics Summary Section -->
+    <section aria-labelledby="statistics-heading" class="summary-section">
+      <h2 id="statistics-heading">Obligation Statistics</h2>
+
+      <div class="summary-cards">
+        <article>
+          <h3>Total Obligations</h3>
+          <p class="count">{{ total_obligations }}</p>
+        </article>
+
+        <article class="completed">
+          <h3>Completed</h3>
+          <p class="count">{{ completed_obligations }}</p>
+          <p>{{ completion_percentage }}% of total</p>
+        </article>
+
+        <article class="remaining">
+          <h3>Remaining</h3>
+          <p class="count">{{ remaining_obligations }}</p>
+        </article>
       </div>
-    {% elif procedure_charts %}
-      <!-- Statistics Summary Section -->
-      <section aria-labelledby="statistics-heading" class="summary-section">
-        <h2 id="statistics-heading">Obligation Statistics</h2>
-        <div class="summary-cards">
-          <article>
-            <h3>Total Obligations</h3>
-            <p class="count">{{ total_obligations }}</p>
+    </section>
+
+    <!-- Filter Section -->
+    <section aria-labelledby="filter-heading" class="filter-section">
+      <h2 id="filter-heading">Filter Options</h2>
+
+      <form method="get" action="{% url 'procedures:procedure_charts' mechanism_id=mechanism.id %}" class="filter-container" hx-boost="true">
+        <input type="hidden" name="mechanism_id" value="{{ mechanism.id }}">
+
+        <div class="filter-group">
+          <label for="phase">Project Phase</label>
+          <select name="phase" id="phase">
+            <option value="">All Phases</option>
+            {% for phase in available_phases %}
+              {% if phase %}
+                <option value="{{ phase }}" {% if filter_phase == phase %}selected{% endif %}>{{ phase }}</option>
+              {% endif %}
+            {% endfor %}
+          </select>
+        </div>
+
+        <div class="filter-group">
+          <label for="responsibility">Responsibility</label>
+          <select name="responsibility" id="responsibility">
+            <option value="">All Responsibilities</option>
+            {% for resp in available_responsibilities %}
+              {% if resp %}
+                <option value="{{ resp }}" {% if filter_responsibility == resp %}selected{% endif %}>{{ resp }}</option>
+              {% endif %}
+            {% endfor %}
+          </select>
+        </div>
+
+        <div class="filter-group">
+          <label for="status">Status</label>
+          <select name="status" id="status">
+            <option value="">All Statuses</option>
+            {% for status_value, status_label in status_options %}
+              <option value="{{ status_value }}" {% if filter_status == status_value %}selected{% endif %}>{{ status_label }}</option>
+            {% endfor %}
+          </select>
+        </div>
+
+        <div class="filter-buttons">
+          <label>
+            <input type="checkbox" name="lookahead" value="14days" {% if filter_lookahead %}checked{% endif %}>
+            14-Day Lookahead
+          </label>
+
+          <label>
+            <input type="checkbox" name="overdue" value="true" {% if filter_overdue %}checked{% endif %}>
+            Overdue Only
+          </label>
+        </div>
+
+        <div class="filter-actions">
+          <button type="submit" class="btn-primary">Apply Filters</button>
+          <a href="{% url 'procedures:procedure_charts' mechanism_id=mechanism.id %}" role="button" class="btn-secondary">Reset</a>
+        </div>
+      </form>
+    </section>
+
+    <!-- New Responsibility Distribution Section -->
+    <section aria-labelledby="responsibility-heading" class="charts-section">
+      <h2 id="responsibility-heading">Responsibility Distribution</h2>
+
+      <article class="overall-chart">
+        <figure>
+          <figcaption>Obligations by Responsibility</figcaption>
+          {{ responsibility_chart|safe }}
+        </figure>
+      </article>
+    </section>
+
+    <section aria-labelledby="charts-heading" class="charts-section">
+      <h2 id="charts-heading">Procedures by Status</h2>
+
+      <!-- Chart Navigation -->
+      <nav role="navigation" aria-label="Procedure charts navigation" class="chart-nav">
+        <button type="button" onclick="scrollCharts('left')" aria-label="Scroll left">←</button>
+        <button type="button" onclick="scrollCharts('right')" aria-label="Scroll right">→</button>
+      </nav>
+
+      <!-- Charts Container -->
+      <div class="chart-scroll-container" id="chartScroll" role="region" aria-label="Chart gallery" tabindex="0">
+        {% for proc in procedure_charts %}
+          <article class="mechanism-chart">
+            <header>
+              <h3>{{ proc.name }}</h3>
+            </header>
+            <figure>
+              <figcaption>
+                <dl class="chart-stats">
+                  <div class="stat-row">
+                    <dt>Total:</dt>
+                    <dd>{{ proc.stats.total }}</dd>
+                  </div>
+                  <div class="stat-row">
+                    <dt>Not Started:</dt>
+                    <dd>{{ proc.stats.not_started }}</dd>
+                  </div>
+                  <div class="stat-row">
+                    <dt>In Progress:</dt>
+                    <dd>{{ proc.stats.in_progress }}</dd>
+                  </div>
+                  <div class="stat-row">
+                    <dt>Completed:</dt>
+                    <dd>{{ proc.stats.completed }}</dd>
+                  </div>
+                  <div class="stat-row">
+                    <dt>Overdue:</dt>
+                    <dd>{{ proc.stats.overdue }}</dd>
+                  </div>
+                </dl>
+              </figcaption>
+              {{ proc.chart|safe }}
+            </figure>
           </article>
-<<<<<<< HEAD
         {% endfor %}
       </div>
 
@@ -67,210 +193,20 @@
                 <td>{{ item.overdue }}</td>
                 <td>{{ item.total }}</td>
               </tr>
-=======
-          <article class="completed">
-            <h3>Completed</h3>
-            <p class="count">{{ completed_obligations }}</p>
-            <p>{{ completion_percentage }}% of total</p>
-          </article>
-          <article class="remaining">
-            <h3>Remaining</h3>
-            <p class="count">{{ remaining_obligations }}</p>
-          </article>
-        </div>
-      </section>
-      <!-- Filter Section -->
-      <section aria-labelledby="filter-heading" class="filter-section">
-        <h2 id="filter-heading">Filter Options</h2>
-        <form method="get"
-              action="{% url 'procedures:procedure_charts' mechanism_id=mechanism.id %}"
-              class="filter-container"
-              hx-boost="true">
-          <input type="hidden"
-                 id="mechanism_id"
-                 name="mechanism_id"
-                 value="{{ mechanism.id }}">
-          <div class="filter-group">
-            <label for="phase">Project Phase</label>
-            <select name="phase" id="phase">
-              <option value="">All Phases</option>
-              {% for phase in available_phases %}
-                {% if phase %}
-                  <option value="{{ phase }}" {% if filter_phase == phase %}selected{% endif %}>{{ phase }}</option>
-                {% endif %}
               {% endfor %}
-            </select>
-          </div>
-          <div class="filter-group">
-            <label for="responsibility">Responsibility</label>
-            <select name="responsibility" id="responsibility">
-              <option value="">All Responsibilities</option>
-              {% for resp in available_responsibilities %}
-                {% if resp %}
-                  <option value="{{ resp }}"
-                          {% if filter_responsibility == resp %}selected{% endif %}>{{ resp }}</option>
-                {% endif %}
-              {% endfor %}
-            </select>
-          </div>
-          <div class="filter-group">
-            <label for="status">Status</label>
-            <select name="status" id="status">
-              <option value="">All Statuses</option>
-              {% for status_value, status_label in status_options %}
-                <option value="{{ status_value }}"
-                        {% if filter_status == status_value %}selected{% endif %}>{{ status_label }}</option>
->>>>>>> e8932e73
-              {% endfor %}
-            </select>
-          </div>
-          <div class="filter-buttons">
-            <label>
-              <input type="checkbox"
-                     name="lookahead"
-                     value="14days"
-                     {% if filter_lookahead %}checked{% endif %}>
-              14-Day Lookahead
-            </label>
-            <label>
-              <input type="checkbox"
-                     name="overdue"
-                     value="true"
-                     {% if filter_overdue %}checked{% endif %}>
-              Overdue Only
-            </label>
-          </div>
-          <div class="filter-actions">
-            <button type="submit" class="btn-primary">Apply Filters</button>
-            <a href="{% url 'procedures:procedure_charts' mechanism_id=mechanism.id %}"
-               role="button"
-               class="btn-secondary">Reset</a>
-          </div>
-        </form>
-      </section>
-      <!-- New Responsibility Distribution Section -->
-      <section aria-labelledby="responsibility-heading" class="charts-section">
-        <h2 id="responsibility-heading">Responsibility Distribution</h2>
-        <article class="overall-chart">
-          <figure>
-            <figcaption>Obligations by Responsibility</figcaption>
-            {{ responsibility_chart|safe }}
-          </figure>
-        </article>
-      </section>
-      <section aria-labelledby="charts-heading" class="charts-section">
-        <h2 id="charts-heading">Procedures by Status</h2>
-        <!-- Chart Navigation -->
-        <nav role="navigation"
-             aria-label="Procedure charts navigation"
-             class="chart-nav">
-          <button type="button" onclick="scrollCharts('left')" aria-label="Scroll left">←</button>
-          <button type="button"
-                  onclick="scrollCharts('right')"
-                  aria-label="Scroll right">→</button>
-        </nav>
-        <!-- Charts Container -->
-        <div class="chart-scroll-container"
-             id="chartScroll"
-             role="region"
-             aria-label="Chart gallery"
-             tabindex="0">
-          {% for proc in procedure_charts %}
-            <article class="mechanism-chart">
-              <header>
-                <h3>{{ proc.name }}</h3>
-              </header>
-              <figure>
-                <figcaption>
-                  <dl class="chart-stats">
-                    <div class="stat-row">
-                      <dt>Total:</dt>
-                      <dd>
-                        {{ proc.stats.total }}
-                      </dd>
-                    </div>
-                    <div class="stat-row">
-                      <dt>Not Started:</dt>
-                      <dd>
-                        {{ proc.stats.not_started }}
-                      </dd>
-                    </div>
-                    <div class="stat-row">
-                      <dt>In Progress:</dt>
-                      <dd>
-                        {{ proc.stats.in_progress }}
-                      </dd>
-                    </div>
-                    <div class="stat-row">
-                      <dt>Completed:</dt>
-                      <dd>
-                        {{ proc.stats.completed }}
-                      </dd>
-                    </div>
-                    <div class="stat-row">
-                      <dt>Overdue:</dt>
-                      <dd>
-                        {{ proc.stats.overdue }}
-                      </dd>
-                    </div>
-                  </dl>
-                </figcaption>
-                {{ proc.chart|safe }}
-              </figure>
-            </article>
-          {% endfor %}
-        </div>
-        <!-- Data Table -->
-        <article class="data-table">
-          <header>
-            <h3>Detailed Statistics</h3>
-          </header>
-          <div class="table-container">
-            <table role="grid">
-              <thead>
-                <tr>
-                  <th scope="col">Procedure</th>
-                  <th scope="col">Not Started</th>
-                  <th scope="col">In Progress</th>
-                  <th scope="col">Completed</th>
-                  <th scope="col">Overdue</th>
-                  <th scope="col">Total</th>
-                </tr>
-              </thead>
-              <tbody>
-                {% for item in table_data %}
-                  <tr>
-                    <td>{{ item.name }}</td>
-                    <td>{{ item.not_started }}</td>
-                    <td>{{ item.in_progress }}</td>
-                    <td>{{ item.completed }}</td>
-                    <td>{{ item.overdue }}</td>
-                    <td>{{ item.total }}</td>
-                  </tr>
-                {% endfor %}
-              </tbody>
-            </table>
-          </div>
-          <div id="data-containers" hx-ext="class-tools">
-            <!-- Obligations Container -->
-            <div id="obligations-container"
-                 hx-get="{% url 'obligations:summary' %}"
-                 hx-target="#obligations-container"
-                 hx-swap="innerHTML"
-                 hx-trigger="load"
-                 hx-include="#mechanism_id">
-              <!-- Obligations will be loaded here -->
-            </div>
-          </div>
-        </article>
-      </section>
-    {% else %}
-      <div class="notice" role="status">
-        <p>No procedure data available for this mechanism.</p>
-      </div>
-    {% endif %}
-  </article>
-  <script>
+            </tbody>
+          </table>
+        </div>
+      </article>
+    </section>
+  {% else %}
+    <div class="notice" role="status">
+      <p>No procedure data available for this mechanism.</p>
+    </div>
+  {% endif %}
+</article>
+
+<script>
   // Add the chart scrolling function
   function scrollCharts(direction) {
     const container = document.getElementById('chartScroll');
@@ -282,5 +218,5 @@
       container.scrollBy({ left: scrollAmount, behavior: 'smooth' });
     }
   }
-  </script>
+</script>
 {% endblock body %}