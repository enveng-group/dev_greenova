--- conflicted
+++ resolved
@@ -1,69 +1,4 @@
 <section class="table-container">
-<<<<<<< HEAD
-    {% if users %}
-        <table>
-            <thead>
-                <tr>
-                    <th>Username</th>
-                    <th>Name</th>
-                    <th>Email</th>
-                    <th>Department</th>
-                    <th>Status</th>
-                    <th>Role</th>
-                    <th>Date Joined</th>
-                    <th>Actions</th>
-                </tr>
-            </thead>
-            <tbody>
-                {% for user in users %}
-                    <tr id="user-row-{{ user.id }}">
-                        <td>{{ user.username }}</td>
-                        <td>{{ user.get_full_name|default:"-" }}</td>
-                        <td>{{ user.email|default:"-" }}</td>
-                        <td>{{ user.profile.department|default:"-" }}</td>
-                        <td>
-                            {% if user.is_active %}
-                                <mark role="status" class="success">Active</mark>
-                            {% else %}
-                                <mark role="status" class="warning">Inactive</mark>
-                            {% endif %}
-                        </td>
-                        <td>
-                            {% if user.is_superuser %}
-                                <mark role="status" class="info">Admin</mark>
-                            {% elif user.is_staff %}
-                                <mark role="status" class="info">Staff</mark>
-                            {% else %}
-                                User
-                            {% endif %}
-                        </td>
-                        <td>{{ user.date_joined|date:"Y-m-d" }}</td>
-                        <td class="actions-column">
-                            <div class="action-buttons">
-                                <a href="{% url 'users:admin_user_edit' user.id %}"
-                                   class="action-btn edit"
-                                   title="Edit {{ user.username }}">Edit</a>
-                                {% if user != request.user %}
-                                    <button class="action-btn delete"
-                                            hx-get="{% url 'users:admin_user_delete' user.id %}"
-                                            hx-target="#modal-container"
-                                            title="Delete {{ user.username }}">Delete</button>
-                                {% endif %}
-                            </div>
-                        </td>
-                    </tr>
-                {% endfor %}
-            </tbody>
-        </table>
-    {% else %}
-        <div class="centered-message">
-            <p>No users found.</p>
-        </div>
-    {% endif %}
-</section>
-<!-- Modal container for delete confirmation -->
-<div id="modal-container"></div>
-=======
   {% if users %}
     <!-- Add a debug comment with usernames to help with testing -->
     <!-- Users: {% for user in users %}{{ user.username }} {% endfor %} -->
@@ -161,5 +96,4 @@
         </section>
         <!-- Modal container for delete confirmation -->
         <div id="modal-container">
-        </div>
->>>>>>> a708e495
+        </div>