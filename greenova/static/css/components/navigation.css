/* Navigation */

/* Header for the document, is large and at the top */
header {
  background: var(--greenova-green-secondary);
}

/* If it is a child of the body, if it is a header which is not the top. */
body > header {
  /* This width attribute makes it 100% of the page taking away any spacing that would be occupied by the body */
  max-width: calc(100% - 2 * var(--greenova-head-spacing));
  margin: 0 var(--greenova-head-spacing);
  padding: var(--greenova-padding);
}

[role='navigation'],
[role='navigation'] [role='menuitem'] {
  background: var(--greenova-green-secondary);
  color: var(--greenova-text-primary-dark) !important;
<<<<<<< HEAD

[role="menuitem"][aria-current] {
  background: var(--greenova-beige-secondary);
}
=======
>>>>>>> a708e495

  [role='navigation'] [role='menuitem'] {
    background: var(--greenova-green-secondary)
    /*var(--greenova-beige-primary)*/
[role='navigation'] ul,
[role='navigation'] ul li,
[role='navigation'] [role='menuitem'] {
      border-radius: var(--greenova-border-radius);
      margin: 0;
      padding: 0;
    }

    [role='navigation'] [role='menuitem'] {
      padding: var(--greenova-padding);
    }

    /* Menu bar layout */
    [role='menubar'] {
      display: flex;
      width: 100%;
    }

    nav ul[role='menubar'] {
      width: 100%;
    }

    nav ul[role='menubar'] li[role='none'] {
      /* Place to the right, make all on one file */
      display: flex;
      justify-content: flex-end;
      gap: var(--greenova-spacing);
      margin-right: var(--greenova-spacing-large);
      padding-right: var(--greenova-spacing-large);
      margin-left: auto;
    }

    nav ul[role='menubar'] li[role='none'].menubar-breadcrumbs {
      display: flex;
      justify-content: flex-start;
      margin-left: var(--greenova-spacing-large);
      margin-right: 0;
    }

    /* Auth actions positioning */
    .auth-actions {
      margin-left: auto;
    }

    ul.theme-container {
      /* Make the elements justify center */
      justify-content: center;
      height: 100%;
      /* Make the theme container vertical and space it away from the side of the navigation bar*/
      margin-left: var(--greenova-spacing-large) !important;
      flex-flow: column !important;
      padding: 0;
    }

    ul.theme-container > li {
      margin: var(--greenova-spacing-small) 0;
      padding: 0;
    }

    flex-direction: row;
    gap: var(--greenova-spacing-small);
  }
<<<<<<< HEAD
}

[role='navigation'] [role="menuitem"] {
  border-radius: var(--greenova-border-radius);
  margin: 0;
  padding: var(--greenova-padding);
}

nav ul[role="menubar"] {
  width: 100%;
}

nav ul[role="menubar"] li[role="none"] {
  /* Place to the right, make all on one file */
  display: flex;
  justify-content: flex-end;
  gap: var(--greenova-spacing);

  margin-right: var(--greenova-spacing-large);
  padding-right: var(--greenova-spacing-large);
  margin-left: auto;
}

nav ul[role="menubar"] li[role="none"].menubar-breadcrumbs {
  display: flex;
  justify-content: flex-start;
  margin-left: var(--greenova-spacing-large);
  margin-right: 0;
}

ul.theme-container {
  /* Make the elements justify center */
  justify-content: center;
  height: 100%;

  /* Make the theme container vertical and space it away from the side of the navigation bar*/
  margin-left: var(--greenova-spacing-large) !important;
  flex-flow: column !important;
  padding: 0;

}

ul.theme-container>li {
  margin: var(--greenova-spacing-small) 0;
  padding: 0;
}

/* Chatbot and user login */
div.auth-status-container {
  /* We want these elements to be spaced vertically and in columns */
  display: flex;
  flex-direction: row;
  gap: var(--greenova-spacing-small);
=======
>>>>>>> a708e495
}<|MERGE_RESOLUTION|>--- conflicted
+++ resolved
@@ -17,13 +17,6 @@
 [role='navigation'] [role='menuitem'] {
   background: var(--greenova-green-secondary);
   color: var(--greenova-text-primary-dark) !important;
-<<<<<<< HEAD
-
-[role="menuitem"][aria-current] {
-  background: var(--greenova-beige-secondary);
-}
-=======
->>>>>>> a708e495
 
   [role='navigation'] [role='menuitem'] {
     background: var(--greenova-green-secondary)
@@ -87,63 +80,15 @@
       padding: 0;
     }
 
+    /* Chatbot and user login */
+    div.auth-status-container {
+      /* We want these elements to be spaced vertically and in columns */
+      display: flex;
+      flex-direction: row;
+      gap: var(--greenova-spacing-small);
+    }
+
     flex-direction: row;
     gap: var(--greenova-spacing-small);
   }
-<<<<<<< HEAD
-}
-
-[role='navigation'] [role="menuitem"] {
-  border-radius: var(--greenova-border-radius);
-  margin: 0;
-  padding: var(--greenova-padding);
-}
-
-nav ul[role="menubar"] {
-  width: 100%;
-}
-
-nav ul[role="menubar"] li[role="none"] {
-  /* Place to the right, make all on one file */
-  display: flex;
-  justify-content: flex-end;
-  gap: var(--greenova-spacing);
-
-  margin-right: var(--greenova-spacing-large);
-  padding-right: var(--greenova-spacing-large);
-  margin-left: auto;
-}
-
-nav ul[role="menubar"] li[role="none"].menubar-breadcrumbs {
-  display: flex;
-  justify-content: flex-start;
-  margin-left: var(--greenova-spacing-large);
-  margin-right: 0;
-}
-
-ul.theme-container {
-  /* Make the elements justify center */
-  justify-content: center;
-  height: 100%;
-
-  /* Make the theme container vertical and space it away from the side of the navigation bar*/
-  margin-left: var(--greenova-spacing-large) !important;
-  flex-flow: column !important;
-  padding: 0;
-
-}
-
-ul.theme-container>li {
-  margin: var(--greenova-spacing-small) 0;
-  padding: 0;
-}
-
-/* Chatbot and user login */
-div.auth-status-container {
-  /* We want these elements to be spaced vertically and in columns */
-  display: flex;
-  flex-direction: row;
-  gap: var(--greenova-spacing-small);
-=======
->>>>>>> a708e495
 }