--- conflicted
+++ resolved
@@ -49,13 +49,6 @@
 /* If the button is apart of a menu */
 [role='menuitem'] {
   margin: 0 var(--greenova-spacing);
-<<<<<<< HEAD
-}
-
-.btn-primary {
-  background-color: var(--greenova-green-primary);
-=======
->>>>>>> a708e495
 }
 
 .btn-primary {
