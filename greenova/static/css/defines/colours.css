--- conflicted
+++ resolved
@@ -85,29 +85,6 @@
     *                                                *
     **************************************************/
   --greenova-chat-user-background: #dedeff;
-<<<<<<< HEAD
-  --greenova-chat-user-color: #000000;
-
-  --greenova-chat-bot-background: #9999ff;
-  --greenova-chat-bot-color: #000000;
-
-
-  /**************************************************
-    **************************************************/
-  --greenova-chat-user-background: #dedeff;
-  --greenova-chat-user-color: #000000;
-
-  --greenova-chat-bot-background: #9999ff;
-  --greenova-chat-bot-color: #000000;
-
-  /**************************************************
-    *                                                *
-    *                  Chat colours                  *
-    *                                                *
-    **************************************************/
-  --greenova-chat-user-background: #dedeff;
-=======
->>>>>>> a708e495
   --greenova-chat-user-color: #000;
   --greenova-chat-bot-background: #99f;
   --greenova-chat-bot-color: #000;
