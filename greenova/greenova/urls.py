from django.contrib import admin
from django.urls import path, include
from django.conf import settings
from django.conf.urls.static import static
from django.shortcuts import redirect
import logging

logger = logging.getLogger(__name__)

def home_router(request):
    """Redirect all traffic to admin login page"""
    return redirect('admin:index')

<<<<<<< HEAD
urlpatterns = [
    # Redirect root URL to admin
=======
    # If user is not authenticated, always go to landing page
    if not request.user.is_authenticated:
        logger.info("Unauthenticated user - redirecting to landing page")
        return redirect('landing:home')

    # Only redirect to dashboard if authenticated
    logger.info("Authenticated user - redirecting to dashboard")
    return redirect('dashboard:home')

# This is a view that will trigger an error
def trigger_error(request):
    division_by_zero = 1 / 0

urlpatterns: List[Union[URLPattern, URLResolver]] = [
    path("__reload__/", include("django_browser_reload.urls")),
    # Landing page should be first to take precedence
>>>>>>> 3ab42fa2
    path('', home_router, name='home'),

<<<<<<< HEAD
    # Admin URL - this is the main access point for users
    path('admin/', admin.site.urls),
=======
    # Authentication URLs
    path('authentication/', include('allauth.urls')),
    path('dashboard/', include('dashboard.urls', namespace="dashboard")),
    path('users/', include('users.urls', namespace="users")),
    path('projects/', include('projects.urls')),
    path('obligations/', include('obligations.urls')),
    path('chat/', include('chatbot.urls')),
    path('mechanisms/', include('mechanisms.urls')),
    path('procedures/', include('procedures.urls')),
    # Add company URLs
    path('company/', include('company.urls', namespace="company")),
    # Add responsibility URLs - create a new file for this
    path('responsibility/', include('responsibility.urls')),
    # Sentry error page to verify Sentry is working
    path('sentry-debug/', trigger_error),
] + debug_toolbar_urls()
>>>>>>> 3ab42fa2

]<|MERGE_RESOLUTION|>--- conflicted
+++ resolved
@@ -2,19 +2,19 @@
 from django.urls import path, include
 from django.conf import settings
 from django.conf.urls.static import static
+from typing import List, Union
+from django.urls.resolvers import URLPattern, URLResolver
 from django.shortcuts import redirect
+from django.http import HttpRequest, HttpResponseRedirect, HttpResponsePermanentRedirect
 import logging
+from debug_toolbar.toolbar import debug_toolbar_urls
 
 logger = logging.getLogger(__name__)
 
-def home_router(request):
-    """Redirect all traffic to admin login page"""
-    return redirect('admin:index')
+def home_router(request: HttpRequest) -> Union[HttpResponseRedirect, HttpResponsePermanentRedirect]:
+    """Route to appropriate home page based on auth status."""
+    logger.debug(f"Home router - User authenticated: {request.user.is_authenticated}")
 
-<<<<<<< HEAD
-urlpatterns = [
-    # Redirect root URL to admin
-=======
     # If user is not authenticated, always go to landing page
     if not request.user.is_authenticated:
         logger.info("Unauthenticated user - redirecting to landing page")
@@ -31,13 +31,10 @@
 urlpatterns: List[Union[URLPattern, URLResolver]] = [
     path("__reload__/", include("django_browser_reload.urls")),
     # Landing page should be first to take precedence
->>>>>>> 3ab42fa2
     path('', home_router, name='home'),
+    path('landing/', include('landing.urls')),
+    path('admin/', admin.site.urls),
 
-<<<<<<< HEAD
-    # Admin URL - this is the main access point for users
-    path('admin/', admin.site.urls),
-=======
     # Authentication URLs
     path('authentication/', include('allauth.urls')),
     path('dashboard/', include('dashboard.urls', namespace="dashboard")),
@@ -54,6 +51,7 @@
     # Sentry error page to verify Sentry is working
     path('sentry-debug/', trigger_error),
 ] + debug_toolbar_urls()
->>>>>>> 3ab42fa2
 
-]+if settings.DEBUG:
+    urlpatterns += static(settings.STATIC_URL, document_root=settings.STATIC_ROOT)
+    urlpatterns += static(settings.MEDIA_URL, document_root=settings.MEDIA_ROOT)