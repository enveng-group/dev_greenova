# OS generated files
.DS_Store
.DS_Store?
._*
.Spotlight-V100
.Trashes
ehthumbs.db
Thumbs.db
*.swp
*.swo
*~

# Python/Django
*.py[cod]
__pycache__/
*.so
*.egg
*.egg-info/
dist/
build/
eggs/
parts/
bin/
var/
sdist/
develop-eggs/
.installed.cfg
lib/
lib64/
.Python
.coverage
.pytest_cache/
.tox/
htmlcov/
**/staticfiles/**
**/media/**
local_settings.py

# Django specific
**/migrations/**
!**/migrations/__init__.py
db.sqlite3-journal
collected_static/
.env.dev
.env.prod
fixtures/

# Type checking
.mypy_cache/
.pytype/
.pyre/
.dmypy.json
dmypy.json

# Virtual Environment
.venv/
env/
venv/
ENV/

# Database
*.sqlite3
db.sqlite3
*.db
*.sqlite
*.sqlite-journal
postgres-data/

# Logs
*.log
logs/
greenova/logs/
greenova/logs/django.log
npm-debug.log
yarn-debug.log
yarn-error.log
.pnpm-debug.log
.pythonstartup

# Node
node_modules/
package-lock.json
pnpm-lock.yaml
yarn.lock
#.eslintrc.cjs
#.npmrc

# IDE/Editor
.idea/
#.vscode/
*.sublime-workspace
*.sublime-project
#.editorconfig

# Environment
.env

# Environment variables
.env
.env.*
!.env.example
!.env.vault
!.env.vault.example
.env.keys
!.envrc
<<<<<<< HEAD
=======

# Docker
.docker/
docker-compose.override.yml
docker-volume/

# Test coverage
coverage/
.coverage.*
coverage.xml
*.cover
cov.xml
.hypothesis/
nosetests.xml

# Proto3 generated code
*_pb2.py
*_pb2_grpc.py
*_pb.js
*_pb.d.ts

# Tailwind
.tailwind-cache/
tailwind-output.css

# JS/TS build artifacts
.parcel-cache/
.cache/
dist/
.vercel/
*.tsbuildinfo

# Project specific
*.bak
*.tmp
*.swp
*.dump
*.sqlite3
*.csv
*.pickle
uploads/
downloads/
backups/

# Documentation
docs/_build/
docs/api/
site/
>>>>>>> f1b61eca

# Visual Studio Code workspace settings
.vscode/*
!.vscode/settings.json
!.vscode/tasks.json
!.vscode/launch.json
!.vscode/extensions.json<|MERGE_RESOLUTION|>--- conflicted
+++ resolved
@@ -103,8 +103,6 @@
 !.env.vault.example
 .env.keys
 !.envrc
-<<<<<<< HEAD
-=======
 
 # Docker
 .docker/
@@ -153,7 +151,6 @@
 docs/_build/
 docs/api/
 site/
->>>>>>> f1b61eca
 
 # Visual Studio Code workspace settings
 .vscode/*
