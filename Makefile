.PHONY: app install venv dotenv-pull dotenv-push check run run-django run-tailwind dev compile-proto check-tailwind tailwind tailwind-install migrations migrate static user db import update sync update-update_recurring-inspection-dates normalize-frequencies clean-csv prod lint-templates format-templates check-templates format-lint

# Change to greenova directory before running commands
CD_CMD = cd greenova &&

# Define the virtual environment path
VENV = .venv

# Define the pthon and pip path
PYTHON = $(VENV)/bin/python3
PIP = $(VENV)/bin/pip

#Variables
REQUIREMENTS=requirements.txt
CONSTRAINTS=constraints.txt
SETUP_SCRIPT=setup.py

# Create virtual environment
venv:
	@echo "Creating virtual environment..."
	@python3 -m venv $(VENV)
	@echo "Virtual environment created."
	@echo "To activate it, run: source .venv/bin/activate"

# Install dependencies
install:
	@echo "Installing dependencies..."
	$(PYTHON) -m pip install --upgrade pip
	$(PIP) install -r $(REQUIREMENTS) -c $(CONSTRAINTS)
	@echo "Dependencies installed."

#Freeze installed dependencies to requirements.txt
freeze:
	@echo "Freezing dependencies..."
	$(VENV)/bin/pip freeze > $(REQUIREMENTS)
	@echo "Dependencies frozen."

#Create a Django new app
app:
	@if [ -z "$(name)" ]; then echo "Error: Please provide app name with 'make app name=yourappname'"; exit 1; fi
	$(CD_CMD) python3 manage.py startapp $(name)

#pull .env file from dotenv-vault
dotenv-pull:
	@echo "Pulling .env file from dotenv-vault"
	@npx dotenv-vault@latest pull

#push .env file to dotenv-vault
dotenv-push:
	@echo "Pushing .env file to dotenv-vault"
	@npx dotenv-vault@latest push

# Compiles our chatbot protocol buffer
# protoc --proto_path=./greenova/chatbot/ --python_out=./greenova/chatbot/ ./greenova/chatbot/chatdata.proto
CHAT_BOT_DIR = ./greenova/chatbot/
CHAT_BOT_DATA_DIR = $(CHAT_BOT_DIR)data/
CHAT_BOT_FNAME = chatdata.proto
proto-compile:
	protoc --proto_path=$(CHAT_BOT_DATA_DIR) --python_out=$(CHAT_BOT_DATA_DIR) $(CHAT_BOT_DATA_DIR)$(CHAT_BOT_FNAME)
	cd $(CHAT_BOT_DIR) && python3 create_input.py

#run django system check
check:
	$(CD_CMD) python3 manage.py check

# Updated run command with better process management
run:
	@echo "Starting Tailwind CSS and Django server..."
	@mkdir -p logs
	@$(CD_CMD) (python3 manage.py tailwind start > ../logs/tailwind.log 2>&1 & echo "Tailwind started (logs in logs/tailwind.log)") && \
	python3 manage.py runserver

# Alternative approach with separate commands
#start only Django server
run-django:
	$(CD_CMD) python3 manage.py runserver

#Start only Tailwind CSS
run-tailwind:
	$(CD_CMD) python3 manage.py tailwind start

# Run command for development - opens two terminal tabs (for Mac/Linux)
dev:
	@echo "Starting development environment..."
	@gnome-terminal --tab -- bash -c "$(CD_CMD) python3 manage.py tailwind start; bash" 2>/dev/null || \
	xterm -e "$(CD_CMD) python3 manage.py tailwind start" 2>/dev/null || \
	osascript -e 'tell app "Terminal" to do script "cd $(shell pwd)/greenova && python3 manage.py tailwind start"' 2>/dev/null || \
	echo "Could not open terminal automatically. Please run 'make run-tailwind' in a separate terminal."
	@$(CD_CMD) python3 manage.py runserver

# Check Tailwind installation status
check-tailwind:
	$(CD_CMD) python3 manage.py tailwind check-updates

# Tailwind commands
#Build tailwind CSS
tailwind-build:
	$(CD_CMD) python3 manage.py tailwind build

# Add a tailwind install command
tailwind-install:
	$(CD_CMD) python3 manage.py tailwind install

#Create database migrations
migrations:
<<<<<<< HEAD
	$(CD_CMD) python3 manage.py makemigrations company
	$(CD_CMD) python3 manage.py makemigrations projects
	$(CD_CMD) python3 manage.py makemigrations mechanisms
	$(CD_CMD) python3 manage.py makemigrations obligations
	$(CD_CMD) python3 manage.py makemigrations
=======
	$(CD_CMD) python3 manage.py makemigrations chatbot company users mechanisms obligations projects responsibility procedures
>>>>>>> f1b61eca

#Apply database migrations
migrate:
	$(CD_CMD) python3 manage.py migrate

#collect static files to staticfiles
static:
	$(CD_CMD) python3 manage.py collectstatic --clear --noinput

#Create Django superuser
user:
	$(CD_CMD) python3 manage.py createsuperuser

#Import data from CSV file
import:
	$(CD_CMD) python3 manage.py import_obligations dummy_data.csv

#Update data from CSV file
update:
	$(CD_CMD) python3 manage.py import_obligations dummy_data.csv --force-update

#synchronize mechanisms
sync:
	$(CD_CMD) python3 manage.py sync_mechanisms

#Update recurring inspection dates
update-recurring-dates:
	$(CD_CMD) python3 manage.py update-recurring-inspection-dates

#Normalize existing frequencies
normalize-frequencies:
	$(CD_CMD) python3 manage.py normalize_existing_frequencies

#Clean CSV file
clean-csv:
	$(CD_CMD) python3 manage.py clean_csv_to_import dirty.csv

# Compile proto file
compile-proto:
	$(CD_CMD) python3 manage.py compile_proto

#Run production server
prod:
	$(CD_CMD) /bin/sh scripts/prod_urls.sh

# Used to pre-compile tailwind CSS before running the application (we should maybe use this in run later)
tailwind:
	$(CD_CMD) python3 manage.py tailwind start

# Combined command for database updates
db: migrations migrate

# Template linting commands
#Lint Django template files
lint-templates:
	djlint greenova/**/templates --lint

#Format Django template files
format-templates:
	djlint greenova/**/templates --reformat

#Check template formatting without changes
check-templates:
	djlint greenova/**/templates --check

# Combined command for formatting and linting
format-lint: format-templates lint-templates


# Remove virtual environment and temporary files
clean:
	@echo "Removing virtual environment and temporary files..."
	@rm -rf $(VENV)
	@find . -name "*.pyc" -delete
	@find . -name "__pycache__" -delete
	@echo "Clean completed."

#install the package with setup.py
setup:
	@echo "Running setup.py..."
	$(PYTHON) $(SETUP_SCRIPT) install

#run python start up script
pythonstartup:
	@echo "Setting up Python startup..."
	$(PYTHON) -M pythonstartup

#install setuptools
setuptools:
	@echo "Installing setuptools..."
	$(PYTHON) -m pip install setuptools

# Help command to list available commands
help:
	@echo "Available commands:"
	@echo "  make app name=appname - Create a new Django app with the specified name"
	@echo "  make check        - Run Django system check framework"
	@echo "  make check-templates  - Check template formatting without changes"
	@echo "  make format-templates - Format Django template files"
	@echo "  make prod         - Run production server"
	@echo "  make lint-templates   - Lint Django template files"
	@echo "  make import       - Import data from CSV file"
	@echo "  make update       - Update data from CSV file"
	@echo "  make sync          - Sync mechanisms"
	@echo "  make update-recurring-dates - Update recurring inspection dates"
	@echo "  make normalize-frequencies - Normalize existing frequencies"
	@echo "  make clean-csv     - Clean CSV file"
	@echo "  make user         - Create superuser"
	@echo "  make db           - Run both migrations and migrate"
	@echo "  make static       - Collect static files (with --clear)"
	@echo "  make compile-proto - Compile proto file"
	@echo "  make migrate      - Apply migrations"
	@echo "  make migrations   - Create new migrations"
	@echo "  make run          - Start development server"
	@echo "  make tailwind     - Start Tailwind CSS server"
	@echo "  make venv           - Create virtual environment"
	@echo "  make install        - Install dependencies"
	@echo "  make clean          - Remove virtual environment and clean temporary files"
	@echo "  make freeze		 - Freeze dependencies"
	@echo "  make dotenv-pull	 - Pull .env file from dotenv-vault"
	@echo "  make dotenv-push	 - Push .env file to dotenv-vault"
	@echo "  make setup			 - Install the package with setup.py"
	@echo "  make pythonstartup	 - Run python start up script"
	@echo "  make setuptools	 - Install setuptools"<|MERGE_RESOLUTION|>--- conflicted
+++ resolved
@@ -103,15 +103,7 @@
 
 #Create database migrations
 migrations:
-<<<<<<< HEAD
-	$(CD_CMD) python3 manage.py makemigrations company
-	$(CD_CMD) python3 manage.py makemigrations projects
-	$(CD_CMD) python3 manage.py makemigrations mechanisms
-	$(CD_CMD) python3 manage.py makemigrations obligations
-	$(CD_CMD) python3 manage.py makemigrations
-=======
 	$(CD_CMD) python3 manage.py makemigrations chatbot company users mechanisms obligations projects responsibility procedures
->>>>>>> f1b61eca
 
 #Apply database migrations
 migrate:
