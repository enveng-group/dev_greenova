--- conflicted
+++ resolved
@@ -144,35 +144,16 @@
 1. **Fork the repository** on GitHub
 2. **Clone your fork**:
 
-<<<<<<< HEAD
-1. Fork the repository on GitHub from <https://github.com/enssol/greenova>
-2. Clone your fork to your local machine:
-
-=======
->>>>>>> a708e495
    ```bash
    git clone https://github.com/YOUR-USERNAME/greenova.git
    cd greenova
    ```
 
-<<<<<<< HEAD
-3. Add the upstream repository as a remote:
-=======
 3. **Add upstream remote**:
->>>>>>> a708e495
 
    ```bash
    git remote add upstream https://github.com/enssol/greenova.git
    ```
-<<<<<<< HEAD
-
-4. Verify your remotes:
-
-   ```bash
-   git remote -v
-   ```
-=======
->>>>>>> a708e495
 
 4. **Keep your fork updated**:
 
@@ -200,11 +181,7 @@
    # Resolve any conflicts
    ```
 
-<<<<<<< HEAD
-5. Push your changes to your fork:
-=======
 8. **Push your changes** to your fork:
->>>>>>> a708e495
 
    ```bash
    git push origin feature-name
@@ -248,11 +225,7 @@
    git push origin main
    ```
 
-<<<<<<< HEAD
-3. Sync your fork with the updated upstream:
-=======
 6. **Delete the feature branch**:
->>>>>>> a708e495
 
    ```bash
    git branch -D feature-name
@@ -261,22 +234,9 @@
 
 ### Branch Strategy
 
-<<<<<<< HEAD
-- Sync your fork with upstream at least weekly
-- Don't let branches diverge more than 10 commits
-- Keep feature branches short-lived (< 2 weeks)
-- Use `git pull --rebase` instead of regular `git pull`
-- Consider a monthly "deep cleaning":
-
-  ```bash
-  git reflog expire --expire=30.days --all
-  git gc --aggressive --prune=now
-  ```
-=======
 - Use `main` for production-ready code
 - Use `pre-release` branches for upcoming releases
 - Use feature branches for new features or bug fixes
->>>>>>> a708e495
 
 ### Commit Message Guidelines
 
@@ -331,13 +291,9 @@
 
 ### JavaScript Standards
 
-<<<<<<< HEAD
-# Note: Ensure the feature branch is no longer needed before deleting it remotely
-=======
 - Follow [Airbnb JavaScript Style Guide](https://github.com/airbnb/javascript)
 - Use ES6+ features
 - Write unit tests for all functions
->>>>>>> a708e495
 
 ### Testing Requirements
 
@@ -345,18 +301,6 @@
 - Use pytest for Python tests
 - Use Jest for JavaScript tests
 
-<<<<<<< HEAD
-1. Understand both sides of the conflict before resolving
-2. When in doubt, consult with team members familiar with the code
-3. For complex conflicts, consider using a visual merge tool:
-
-   ```bash
-   git mergetool
-   ```
-
-4. Always test thoroughly after resolving conflicts
-5. Document complex conflict resolutions in your commit message
-=======
 ### Documentation Requirements
 
 - Update documentation for new features
@@ -374,7 +318,6 @@
 ### Getting Help
 
 If you need help:
->>>>>>> a708e495
 
 - Check the
   [GitHub Discussions](https://github.com/enssol/greenova/discussions)
