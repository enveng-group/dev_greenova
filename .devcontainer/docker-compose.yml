--- conflicted
+++ resolved
@@ -7,11 +7,8 @@
       dockerfile: Dockerfile
     ports:
       - '8000:8000'
-<<<<<<< HEAD
-=======
     volumes:
       - greenova:/workspace/greenova
->>>>>>> a708e495
     environment:
       PYTHONUNBUFFERED: 1
     command: ['/bin/bash']
