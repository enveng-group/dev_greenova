#!/bin/bash

set -e

# Function to setup NVM environment
setup_nvm() {
  # First, update NVM to latest version
  echo "Updating NVM to latest version..."
  curl -o- https://raw.githubusercontent.com/nvm-sh/nvm/master/install.sh | bash

  # Force reload NVM
  export NVM_DIR="$HOME/.nvm"
  [ -s "$NVM_DIR/nvm.sh" ] && \. "$NVM_DIR/nvm.sh"

  # Setup NVM environment variables
  {
    echo '. /usr/local/share/nvm/nvm.sh'
    echo '. /usr/local/share/nvm/bash_completion'
  } >"${HOME}/.bash_env"

  # Source the environment file
  . "${HOME}/.bash_env"

  # Rest of your existing setup...
  command -v nvm >/dev/null 2>&1 || {
    echo "Error: NVM not found" >&2
    return 1
  }

<<<<<<< HEAD
  if ! nvm install 18.20.7; then
    echo "Error: Failed to install Node.js 18.20.7" >&2
    return 1
  fi
=======
  # Continue with Node.js installation
  if ! nvm install 18.20.7 -b; then
    echo "Error: Failed to install Node.js 18.20.7" >&2
    return 1
  fi

  command -v nvm >/dev/null 2>&1 || {
    echo "Error: NVM not found" >&2
    return 1
  }
>>>>>>> f1b61eca

  if ! nvm use 18.20.7; then
    echo "Error: Failed to use Node.js 18.20.7" >&2
    return 1
  fi

  if ! nvm alias default node; then
    echo "Error: Failed to set default Node.js version" >&2
    return 1
  fi
}

# Setup Python virtual environment
setup_venv() {
  VENV_PATH="/workspaces/greenova/.venv"

  # Remove any existing .direnv folder to avoid conflicts
  if [ -d "/workspaces/greenova/.direnv" ]; then
    echo "Removing conflicting .direnv directory..."
    rm -rf "/workspaces/greenova/.direnv"
  fi

  # Create virtual environment if it doesn't exist
  if [ ! -d "$VENV_PATH" ]; then
    echo "Creating Python virtual environment..."
    python -m venv "$VENV_PATH"
  fi

  # Activate virtual environment
  echo "Activating virtual environment..."
  source "$VENV_PATH/bin/activate"

  # Upgrade pip
  python -m pip install --upgrade pip

  # Install requirements if present
  if [ -f "/workspaces/greenova/requirements.txt" ]; then
    echo "Installing Python requirements with constraints..."
    if [ -f "/workspaces/greenova/constraints.txt" ]; then
      pip install -r "/workspaces/greenova/requirements.txt" -c "/workspaces/greenova/constraints.txt" --no-deps
    else
      echo "Warning: constraints.txt not found, installing without constraints"
      pip install -r "/workspaces/greenova/requirements.txt"
    fi

    if command -v pre-commit >/dev/null 2>&1; then
      pre-commit install
    else
      echo "Warning: pre-commit not found, skipping installation"
<<<<<<< HEAD
    fi
  fi
}

# Setup Fish shell with direnv
setup_fish_direnv() {
  FISH_CONFIG="${HOME}/.config/fish/config.fish"

  # Ensure fish config directory exists
  mkdir -p "$(dirname "$FISH_CONFIG")"

  # Check if direnv hook already exists in config
  if ! grep -q "direnv hook fish" "$FISH_CONFIG" 2>/dev/null; then
    echo "Configuring direnv hook for Fish shell..."
    {
      echo ""
      echo "# Set up direnv"
      echo "if type -q direnv"
      echo "    direnv hook fish | source"
      echo "end"

      echo "# Python virtual environment indicator for Fish"
      echo "function show_virtual_env --description 'Show virtual env name'"
      echo "    if set -q VIRTUAL_ENV"
      echo "        echo -n '('(basename \$VIRTUAL_ENV)') '"
      echo "    end"
      echo "end"

      echo "# Setup Fish prompt to show virtual env"
      echo "if not set -q __fish_prompt_orig"
      echo "    functions -c fish_prompt __fish_prompt_orig"
      echo "    functions -e fish_prompt"
      echo "end"

      echo "function fish_prompt"
      echo "    show_virtual_env"
      echo "    __fish_prompt_orig"
      echo "end"

      echo "# Activate Python virtual environment on startup"
      echo "if test -d /workspaces/greenova/.venv"
      echo "    if not set -q VIRTUAL_ENV"
      echo "        cd /workspaces/greenova"
      echo "    end"
      echo "end"

      echo "# NVM and Node.js setup for fish"
      echo "set -gx NVM_DIR /usr/local/share/nvm"
      echo "if test -d \$NVM_DIR"
      echo "    # Add Node.js binary path to fish PATH"
      echo "    set -gx PATH \$HOME/.nvm/versions/node/v18.20.7/bin \$PATH"
      echo "    # For accessing node and npm globally from default NVM version"
      echo "    set -gx PATH /usr/local/share/nvm/versions/node/v18.20.7/bin \$PATH"
      echo "end"

      echo "# Function to use NVM in fish"
      echo "function nvm"
      echo "    bass source /usr/local/share/nvm/nvm.sh --no-use ';' nvm \$argv"
      echo "end"

      echo "# Ensure npm is accessible as a command"
      echo "if not type -q npm"
      echo "    alias npm='/usr/local/share/nvm/versions/node/v18.20.7/bin/npm'"
      echo "end"

      echo "# Ensure node is accessible as a command"
      echo "if not type -q node"
      echo "    alias node='/usr/local/share/nvm/versions/node/v18.20.7/bin/node'"
      echo "end"
    } >>"$FISH_CONFIG"
    echo "Fish shell configured with direnv hook, virtual env support, and Node.js/npm"

    # If bass (Bash script adapter for fish) is not installed, install it
    fish -c 'if not type -q bass; and type -q fisher; fisher install edc/bass; end' || true
  else
    echo "Fish shell already configured with direnv hook"
    # Still ensure NVM paths are added if not already present
    if ! grep -q "NVM_DIR" "$FISH_CONFIG" 2>/dev/null; then
      echo "Adding NVM configuration to fish shell..."
      {
        echo ""
        echo "# NVM and Node.js setup for fish"
        echo "set -gx NVM_DIR /usr/local/share/nvm"
        echo "if test -d \$NVM_DIR"
        echo "    # Add Node.js binary path to fish PATH"
        echo "    set -gx PATH \$HOME/.nvm/versions/node/v18.20.7/bin \$PATH"
        echo "    # For accessing node and npm globally from default NVM version"
        echo "    set -gx PATH /usr/local/share/nvm/versions/node/v18.20.7/bin \$PATH"
        echo "end"

        echo "# Function to use NVM in fish"
        echo "function nvm"
        echo "    bass source /usr/local/share/nvm/nvm.sh --no-use ';' nvm \$argv"
        echo "end"

        echo "# Ensure npm is accessible as a command"
        echo "if not type -q npm"
        echo "    alias npm='/usr/local/share/nvm/versions/node/v18.20.7/bin/npm'"
        echo "end"

        echo "# Ensure node is accessible as a command"
        echo "if not type -q node"
        echo "    alias node='/usr/local/share/nvm/versions/node/v18.20.7/bin/node'"
        echo "end"
      } >>"$FISH_CONFIG"
      echo "Added Node.js and npm configuration to fish shell"
    fi
  fi
=======
    fi
  fi
}

# Fix django-hyperscript syntax error
fix_django_hyperscript() {
  echo "Checking for django-hyperscript syntax error..."

  # Create directory for scripts if it doesn't exist
  mkdir -p "/workspaces/greenova/scripts"

  # Create the fix script if it doesn't exist
  if [ ! -f "/workspaces/greenova/scripts/fix_hyperscript.py" ]; then
    cat >"/workspaces/greenova/scripts/fix_hyperscript.py" <<'EOL'
#!/usr/bin/env python3
"""
Fix for django-hyperscript syntax error in templatetags/hyperscript.py.
"""
import os
import sys
import logging
from pathlib import Path

# Configure logging
logging.basicConfig(level=logging.INFO, format='%(levelname)s: %(message)s')
logger = logging.getLogger(__name__)

def fix_hyperscript():
    """Fix syntax error in django_hyperscript package."""
    # Get the virtual environment path
    venv_path = os.environ.get('VIRTUAL_ENV', '/workspaces/greenova/.venv')

    # Build the path to the problematic file
    file_path = Path(venv_path) / "lib" / "python3.9" / "site-packages" / "django_hyperscript" / "templatetags" / "hyperscript.py"

    if not file_path.exists():
        logger.info(f"File not found: {file_path}")
        return True

    logger.info(f"Found hyperscript.py at {file_path}")

    # Read the file
    with open(file_path, 'r') as f:
        content = f.readlines()

    # Look for the specific pattern with the error
    fixed = False
    for i, line in enumerate(content):
        if "accepted_kwargs.items(" in line and line.strip().endswith("accepted_kwargs.items("):
            if i+1 < len(content) and ")])}." in content[i+1]:
                # Join the broken lines
                content[i] = line.rstrip() + "])}.\n"
                content.pop(i+1)
                fixed = True
                break

    if fixed:
        # Write the fixed content back
        with open(file_path, 'w') as f:
            f.writelines(content)
        logger.info("Successfully fixed the syntax error in django_hyperscript")
    else:
        logger.info("No syntax error pattern found or it's already fixed")

    return True

if __name__ == "__main__":
    success = fix_hyperscript()
    sys.exit(0 if success else 1)
EOL
    chmod +x "/workspaces/greenova/scripts/fix_hyperscript.py"
  fi

  # Run the fix script with the virtual environment's Python
  echo "Running django-hyperscript fix script..."
  "${VENV_PATH}/bin/python" "/workspaces/greenova/scripts/fix_hyperscript.py"
}

# Setup Fish shell with direnv
setup_fish_direnv() {
  FISH_CONFIG="${HOME}/.config/fish/config.fish"

  # Ensure fish config directory exists
  mkdir -p "$(dirname "$FISH_CONFIG")"

  # Check if direnv hook already exists in config
  if ! grep -q "direnv hook fish" "$FISH_CONFIG" 2>/dev/null; then
    echo "Configuring direnv hook for Fish shell..."
    {
      echo ""
      echo "# Set up direnv"
      echo "if type -q direnv"
      echo "    direnv hook fish | source"
      echo "end"

      echo "# Python virtual environment indicator for Fish"
      echo "function show_virtual_env --description 'Show virtual env name'"
      echo "    if set -q VIRTUAL_ENV"
      echo "        echo -n '('(basename \$VIRTUAL_ENV)') '"
      echo "    end"
      echo "end"

      echo "# Setup Fish prompt to show virtual env"
      echo "if not set -q __fish_prompt_orig"
      echo "    functions -c fish_prompt __fish_prompt_orig"
      echo "    functions -e fish_prompt"
      echo "end"

      echo "function fish_prompt"
      echo "    show_virtual_env"
      echo "    __fish_prompt_orig"
      echo "end"

      echo "# Activate Python virtual environment on startup"
      echo "if test -d /workspaces/greenova/.venv"
      echo "    if not set -q VIRTUAL_ENV"
      echo "        cd /workspaces/greenova"
      echo "    end"
      echo "end"

      echo "# NVM and Node.js setup for fish"
      echo "set -gx NVM_DIR /usr/local/share/nvm"
      echo "if test -d \$NVM_DIR"
      echo "    # Add Node.js binary path to fish PATH"
      echo "    set -gx PATH \$HOME/.nvm/versions/node/v18.20.7/bin \$PATH"
      echo "    # For accessing node and npm globally from default NVM version"
      echo "    set -gx PATH /home/vscode/.nvm/versions/node/v18.20.7/bin \$PATH"
      echo "end"

      echo "# Function to use NVM in fish"
      echo "function nvm"
      echo "    bass source /usr/local/share/nvm/nvm.sh --no-use ';' nvm \$argv"
      echo "end"

      echo "# Ensure npm is accessible as a command"
      echo "if not type -q npm"
      echo "    alias npm='/home/vscode/.nvm/versions/node/v18.20.7/bin/npm'"
      echo "end"

      echo "# Ensure node is accessible as a command"
      echo "if not type -q node"
      echo "    alias node='/home/vscode/.nvm/versions/node/v18.20.7/bin/node'"
      echo "end"
    } >>"$FISH_CONFIG"
    echo "Fish shell configured with direnv hook, virtual env support, and Node.js/npm"

    # If bass (Bash script adapter for fish) is not installed, install it
    fish -c 'if not type -q bass; and type -q fisher; fisher install edc/bass; end' || true
  else
    echo "Fish shell already configured with direnv hook"
    # Still ensure NVM paths are added if not already present
    if ! grep -q "NVM_DIR" "$FISH_CONFIG" 2>/dev/null; then
      echo "Adding NVM configuration to fish shell..."
      {
        echo ""
        echo "# NVM and Node.js setup for fish"
        echo "set -gx NVM_DIR /usr/local/share/nvm"
        echo "if test -d \$NVM_DIR"
        echo "    # Add Node.js binary path to fish PATH"
        echo "    set -gx PATH \$HOME/.nvm/versions/node/v18.20.7/bin \$PATH"
        echo "    # For accessing node and npm globally from default NVM version"
        echo "    set -gx PATH /home/vscode/.nvm/versions/node/v18.20.7/bin \$PATH"
        echo "end"

        echo "# Function to use NVM in fish"
        echo "function nvm"
        echo "    bass source /usr/local/share/nvm/nvm.sh --no-use ';' nvm \$argv"
        echo "end"

        echo "# Ensure npm is accessible as a command"
        echo "if not type -q npm"
        echo "    alias npm='/home/vscode/.nvm/versions/node/v18.20.7/bin/npm'"
        echo "end"

        echo "# Ensure node is accessible as a command"
        echo "if not type -q node"
        echo "    alias node='/home/vscode/.nvm/versions/node/v18.20.7/bin/node'"
        echo "end"
      } >>"$FISH_CONFIG"
      echo "Added Node.js and npm configuration to fish shell"
    fi
  fi
>>>>>>> f1b61eca

  # Ensure .envrc has proper permissions
  if [ -f "/workspaces/greenova/.envrc" ]; then
    chmod +x "/workspaces/greenova/.envrc"
    echo "Set execute permissions on .envrc file"

    # Force direnv to reload with the new .envrc
    cd /workspaces/greenova
    direnv allow
  fi
}

main() {
  # Setup Python environment first
  echo "Setting up Python environment..."
  setup_venv

<<<<<<< HEAD
=======
  # Fix django-hyperscript syntax error
  echo "Fixing django-hyperscript..."
  fix_django_hyperscript

>>>>>>> f1b61eca
  # Setup NVM and Node.js
  echo "Setting up NVM and Node.js..."
  setup_nvm || {
    echo "NVM setup failed. Exiting." >&2
    exit 1
  }

  # Install npm 10.8.2 (compatible with Node.js 18.20.7)
  echo "Installing npm 10.8.2..."
  npm install -g npm@10.8.2

  # Install snyk globally only if not already installed
<<<<<<< HEAD
  if ! command -v snyk &> /dev/null; then
=======
  if ! command -v snyk &>/dev/null; then
>>>>>>> f1b61eca
    echo "Installing snyk globally..."
    npm install snyk -g
  else
    echo "Snyk is already installed, skipping..."
  fi

  # Install node packages if package.json exists
  [ -f "/workspaces/greenova/package.json" ] && npm install

  # Configure Fish shell with direnv (after venv is set up)
  echo "Setting up Fish shell with direnv..."
  setup_fish_direnv
<<<<<<< HEAD
=======

  # Ensure Pre-Commit is updated
  if command -v pre-commit >/dev/null 2>&1; then
    echo "Updating pre-commit hooks..."
    pre-commit autoupdate
  fi
>>>>>>> f1b61eca
}

main "$@"<|MERGE_RESOLUTION|>--- conflicted
+++ resolved
@@ -27,12 +27,6 @@
     return 1
   }
 
-<<<<<<< HEAD
-  if ! nvm install 18.20.7; then
-    echo "Error: Failed to install Node.js 18.20.7" >&2
-    return 1
-  fi
-=======
   # Continue with Node.js installation
   if ! nvm install 18.20.7 -b; then
     echo "Error: Failed to install Node.js 18.20.7" >&2
@@ -43,7 +37,6 @@
     echo "Error: NVM not found" >&2
     return 1
   }
->>>>>>> f1b61eca
 
   if ! nvm use 18.20.7; then
     echo "Error: Failed to use Node.js 18.20.7" >&2
@@ -93,116 +86,6 @@
       pre-commit install
     else
       echo "Warning: pre-commit not found, skipping installation"
-<<<<<<< HEAD
-    fi
-  fi
-}
-
-# Setup Fish shell with direnv
-setup_fish_direnv() {
-  FISH_CONFIG="${HOME}/.config/fish/config.fish"
-
-  # Ensure fish config directory exists
-  mkdir -p "$(dirname "$FISH_CONFIG")"
-
-  # Check if direnv hook already exists in config
-  if ! grep -q "direnv hook fish" "$FISH_CONFIG" 2>/dev/null; then
-    echo "Configuring direnv hook for Fish shell..."
-    {
-      echo ""
-      echo "# Set up direnv"
-      echo "if type -q direnv"
-      echo "    direnv hook fish | source"
-      echo "end"
-
-      echo "# Python virtual environment indicator for Fish"
-      echo "function show_virtual_env --description 'Show virtual env name'"
-      echo "    if set -q VIRTUAL_ENV"
-      echo "        echo -n '('(basename \$VIRTUAL_ENV)') '"
-      echo "    end"
-      echo "end"
-
-      echo "# Setup Fish prompt to show virtual env"
-      echo "if not set -q __fish_prompt_orig"
-      echo "    functions -c fish_prompt __fish_prompt_orig"
-      echo "    functions -e fish_prompt"
-      echo "end"
-
-      echo "function fish_prompt"
-      echo "    show_virtual_env"
-      echo "    __fish_prompt_orig"
-      echo "end"
-
-      echo "# Activate Python virtual environment on startup"
-      echo "if test -d /workspaces/greenova/.venv"
-      echo "    if not set -q VIRTUAL_ENV"
-      echo "        cd /workspaces/greenova"
-      echo "    end"
-      echo "end"
-
-      echo "# NVM and Node.js setup for fish"
-      echo "set -gx NVM_DIR /usr/local/share/nvm"
-      echo "if test -d \$NVM_DIR"
-      echo "    # Add Node.js binary path to fish PATH"
-      echo "    set -gx PATH \$HOME/.nvm/versions/node/v18.20.7/bin \$PATH"
-      echo "    # For accessing node and npm globally from default NVM version"
-      echo "    set -gx PATH /usr/local/share/nvm/versions/node/v18.20.7/bin \$PATH"
-      echo "end"
-
-      echo "# Function to use NVM in fish"
-      echo "function nvm"
-      echo "    bass source /usr/local/share/nvm/nvm.sh --no-use ';' nvm \$argv"
-      echo "end"
-
-      echo "# Ensure npm is accessible as a command"
-      echo "if not type -q npm"
-      echo "    alias npm='/usr/local/share/nvm/versions/node/v18.20.7/bin/npm'"
-      echo "end"
-
-      echo "# Ensure node is accessible as a command"
-      echo "if not type -q node"
-      echo "    alias node='/usr/local/share/nvm/versions/node/v18.20.7/bin/node'"
-      echo "end"
-    } >>"$FISH_CONFIG"
-    echo "Fish shell configured with direnv hook, virtual env support, and Node.js/npm"
-
-    # If bass (Bash script adapter for fish) is not installed, install it
-    fish -c 'if not type -q bass; and type -q fisher; fisher install edc/bass; end' || true
-  else
-    echo "Fish shell already configured with direnv hook"
-    # Still ensure NVM paths are added if not already present
-    if ! grep -q "NVM_DIR" "$FISH_CONFIG" 2>/dev/null; then
-      echo "Adding NVM configuration to fish shell..."
-      {
-        echo ""
-        echo "# NVM and Node.js setup for fish"
-        echo "set -gx NVM_DIR /usr/local/share/nvm"
-        echo "if test -d \$NVM_DIR"
-        echo "    # Add Node.js binary path to fish PATH"
-        echo "    set -gx PATH \$HOME/.nvm/versions/node/v18.20.7/bin \$PATH"
-        echo "    # For accessing node and npm globally from default NVM version"
-        echo "    set -gx PATH /usr/local/share/nvm/versions/node/v18.20.7/bin \$PATH"
-        echo "end"
-
-        echo "# Function to use NVM in fish"
-        echo "function nvm"
-        echo "    bass source /usr/local/share/nvm/nvm.sh --no-use ';' nvm \$argv"
-        echo "end"
-
-        echo "# Ensure npm is accessible as a command"
-        echo "if not type -q npm"
-        echo "    alias npm='/usr/local/share/nvm/versions/node/v18.20.7/bin/npm'"
-        echo "end"
-
-        echo "# Ensure node is accessible as a command"
-        echo "if not type -q node"
-        echo "    alias node='/usr/local/share/nvm/versions/node/v18.20.7/bin/node'"
-        echo "end"
-      } >>"$FISH_CONFIG"
-      echo "Added Node.js and npm configuration to fish shell"
-    fi
-  fi
-=======
     fi
   fi
 }
@@ -385,7 +268,6 @@
       echo "Added Node.js and npm configuration to fish shell"
     fi
   fi
->>>>>>> f1b61eca
 
   # Ensure .envrc has proper permissions
   if [ -f "/workspaces/greenova/.envrc" ]; then
@@ -403,13 +285,10 @@
   echo "Setting up Python environment..."
   setup_venv
 
-<<<<<<< HEAD
-=======
   # Fix django-hyperscript syntax error
   echo "Fixing django-hyperscript..."
   fix_django_hyperscript
 
->>>>>>> f1b61eca
   # Setup NVM and Node.js
   echo "Setting up NVM and Node.js..."
   setup_nvm || {
@@ -422,11 +301,7 @@
   npm install -g npm@10.8.2
 
   # Install snyk globally only if not already installed
-<<<<<<< HEAD
-  if ! command -v snyk &> /dev/null; then
-=======
   if ! command -v snyk &>/dev/null; then
->>>>>>> f1b61eca
     echo "Installing snyk globally..."
     npm install snyk -g
   else
@@ -439,15 +314,12 @@
   # Configure Fish shell with direnv (after venv is set up)
   echo "Setting up Fish shell with direnv..."
   setup_fish_direnv
-<<<<<<< HEAD
-=======
 
   # Ensure Pre-Commit is updated
   if command -v pre-commit >/dev/null 2>&1; then
     echo "Updating pre-commit hooks..."
     pre-commit autoupdate
   fi
->>>>>>> f1b61eca
 }
 
 main "$@"