--- conflicted
+++ resolved
@@ -7,65 +7,34 @@
 
 ## Technical Stack
 
-```html
-<body>
-  <header role="banner">
-    <nav role="navigation" aria-label="Main navigation">...</nav>
-  </header>
-  <main role="main">
-    <article>
-      <header>
-        <h1>...</h1>
-      </header>
-      <section aria-labelledby="section-heading">
-        <h2 id="section-heading">...</h2>
-      </section>
-    </article>
-  </main>
-  <footer role="contentinfo">...</footer>
-</body>
-```
-
-<<<<<<< HEAD
-Reference: See `/docs/resources/htmx.md` for more examples of semantic HTML
-structure with proper ARIA attributes for accessibility.
-=======
+We use Python 3.9.21 with Django 4.1.13 for backend development.
+
 Our frontend uses PicoCSS as the primary CSS framework. Only use Tailwind CSS
->>>>>>> a708e495
+
+We implement frontend interactivity with django-hyperscript for simple
+interactions and django-htmx for more complex AJAX functionality. Custom
+JavaScript is only used as a last resort.
 
 We follow PEP 8 style guidelines with a strict maximum line length of 88
 characters for all Python files.
 
-<<<<<<< HEAD
-```html
-<form method="post" action="/submit">
-  <label for="name">Name:</label>
-  <input type="text" id="name" name="name" required />
-  <button type="submit">Submit</button>
-</form>
-```
-
-- Layer 2: CSS for styling (classless-PicoCSS directly in html) and only use
-  Django-Tailwind-Framework for utility classes as a last resort
-
-Reference: See `/docs/resources/pico.md` for comprehensive PicoCSS
-documentation and `/docs/resources/tailwind.md` for guidance on using Tailwind
-CSS as a last resort.
-
-- Layer 3: Django-Hyperscript first and then Django-HTMX second for
-  interactivity
-
-Reference: See `/docs/resources/hyperscript.md` for django-hyperscript
-implementation and `/docs/resources/htmx.md` for django-htmx integration
-patterns.
-
-- Layer 4: Web APIs for data
+We organize code in a modular Django architecture with specialized apps for
+different functional areas.
+
+We use class-based views with mixins for code reuse in Django.
+
+We implement proper model relationships and constraints in our database design.
+
+We handle authentication using django-allauth with multi-factor authentication
+support.
+
+## Data Structure
+
+Our primary data model is the Obligation model which tracks environmental
+compliance requirements. Obligations are related to Projects, Mechanisms, and
+Procedures.
 
 Users are assigned Responsibilities related to Obligations.
-=======
-We follow PEP 8 style guidelines with a strict maximum line length of 88
-characters for all Python files.
->>>>>>> a708e495
 
 Reference: See `/docs/resources/matplotlib.md` for integrating Matplotlib with
 Django for data visualization.
@@ -401,7 +370,7 @@
 - Orchestrate workflow execution.
 - Ensure fault tolerance and scalability.
 
-```pseudocode
+````pseudocode
 FUNCTION main():
     initializeSystem()
     processAutomatedTransaction()
@@ -572,7 +541,7 @@
 
 2. **Data Processing Templates**
 
-```html
+````html
 {% for transaction in enriched_transactions %}
 <tr>
   <td>{{ transaction.id }}</td>
@@ -915,5 +884,5 @@
 
 1. Author Information:
    - Author: Adrian Gallo
-   - Email: agallo@enveng-group.com.au
+   - Email: <agallo@enveng-group.com.au>
    - License: AGPL-3.0